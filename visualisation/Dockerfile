--- conflicted
+++ resolved
@@ -1,29 +1,16 @@
-<<<<<<< HEAD
-FROM node:lts as build-stage
+FROM node:lts AS build-stage
 
 WORKDIR /app
 # Install node_modules
 COPY visualisation/package*.json ./
-RUN npm ci
+RUN npm ci --ignore-scripts
 
 # Copy License file into image root
 COPY ./LICENSE ../LICENSE
 # Copy visualisation source files into image
-COPY visualisation/ .
-=======
-# syntax=docker/dockerfile:1
-
-FROM node:lts AS build-stage
-
-WORKDIR /app
-# Install node_modules
-COPY package*.json ./
-RUN npm ci --ignore-scripts
-
-COPY ["*.js", "*.json", ".env.production", "./"]
-COPY src/ src/
-COPY public/ public/
->>>>>>> 919b54a7
+COPY ["visualisation/*.js", "visualisation/*.json", "visualisation/.env.production", "./"]
+COPY visualisation/src/ src/
+COPY visualisation/public/ public/
 
 # Build code for production style server
 RUN npm run build
