--- conflicted
+++ resolved
@@ -4,7 +4,6 @@
     <div class="container-fluid">
       <router-link class="navbar-brand" :to="{name: 'Map'}">
         Flood Resilience Digital Twin
-<<<<<<< HEAD
       </router-link>
       <button class="navbar-toggler"
               type="button"
@@ -28,28 +27,15 @@
               About
             </router-link>
           </li>
+          <li class="nav-item">
+            <router-link class="nav-link" :to="{name: 'License'}">
+              License
+            </router-link>
+          </li>
         </ul>
       </div>
     </div>
   </nav>
-=======
-      </b-navbar-brand>
-      <b-collapse id="nav-text-collapse" is-nav>
-        <b-navbar-nav>
-          <b-nav-item :to="{name: 'Map'}">
-            Map
-          </b-nav-item>
-          <b-nav-item :to="{name: 'About'}">
-            About
-          </b-nav-item>
-          <b-nav-item :to="{name: 'License'}">
-            License
-          </b-nav-item>
-        </b-navbar-nav>
-      </b-collapse>
-    </b-navbar>
-  </div>
->>>>>>> 60d1d693
 </template>
 
 <script setup lang="ts">
