--- conflicted
+++ resolved
@@ -14,70 +14,20 @@
     </p>
     <hr>
     <h4>App licence</h4>
-<<<<<<< HEAD
-    <div class="multiline">
-      {{ license }}
-    </div>
+    <p>
+      The code license for this particular version of the code can be found on our
+      <!-- Disabling eslint rule so that "." can show directly after link anchor. -->
+      <!-- eslint-disable vue/singleline-html-element-content-newline -->
+      <router-link :to="{ name: 'License'}">License Page</router-link>
+      .
+    </p>
   </div>
 </template>
 
 <script setup lang="ts">
+import {RouterLink} from "vue-router";
 import {usePageTitlePrefix} from "./composables/title";
 
 // Add page title prefix to webpage title
 usePageTitlePrefix("About");
-
-const license = "MIT License\n" +
-  "\n" +
-  "© Copyright 2023 Geospatial Research Institute Toi Hangarau\n" +
-  "\n" +
-  "Permission is hereby granted, free of charge, to any person obtaining a copy\n" +
-  "of this software and associated documentation files (the \"Software\"), to deal\n" +
-  "in the Software without restriction, including without limitation the rights\n" +
-  "to use, copy, modify, merge, publish, distribute, sublicense, and/or sell\n" +
-  "copies of the Software, and to permit persons to whom the Software is\n" +
-  "furnished to do so, subject to the following conditions:\n" +
-  "\n" +
-  "The above copyright notice and this permission notice shall be included in all\n" +
-  "copies or substantial portions of the Software.\n" +
-  "\n" +
-  "THE SOFTWARE IS PROVIDED \"AS IS\", WITHOUT WARRANTY OF ANY KIND, EXPRESS OR\n" +
-  "IMPLIED, INCLUDING BUT NOT LIMITED TO THE WARRANTIES OF MERCHANTABILITY,\n" +
-  "FITNESS FOR A PARTICULAR PURPOSE AND NONINFRINGEMENT. IN NO EVENT SHALL THE\n" +
-  "AUTHORS OR COPYRIGHT HOLDERS BE LIABLE FOR ANY CLAIM, DAMAGES OR OTHER\n" +
-  "LIABILITY, WHETHER IN AN ACTION OF CONTRACT, TORT OR OTHERWISE, ARISING FROM,\n" +
-  "OUT OF OR IN CONNECTION WITH THE SOFTWARE OR THE USE OR OTHER DEALINGS IN THE\n" +
-  "SOFTWARE.\n";
-
-</script>
-
-<style scoped>
-div.multiline {
-  white-space: pre;
-}
-</style>
-=======
-    <p>
-      The code license for this particular version of the code can be found on our
-      <!-- Disabling eslint rule so that "." can show directly after link anchor. -->
-      <!-- eslint-disable vue/singleline-html-element-content-newline -->
-      <router-link :to="{ name: 'License'}">License Page</router-link>.
-    </p>
-  </b-container>
-</template>
-
-<script lang="ts">
-import {RouterLink} from "vue-router";
-import Vue from "vue";
-import titleMixin from "@/mixins/title"
-
-export default Vue.extend({
-  name: "AboutPage",
-  title: "About",
-  components: {
-    RouterLink,
-  },
-  mixins: [titleMixin],
-});
-</script>
->>>>>>> 60d1d693
+</script>