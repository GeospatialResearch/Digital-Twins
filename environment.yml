--- conflicted
+++ resolved
@@ -28,11 +28,8 @@
   - flask-cors==4.0.0
   - redis-py==5.0.1
   - botocore>=1.33.10 # Minimum version that is compatible with python >= 3.10 is botocore>=1.13.0
-<<<<<<< HEAD
+  - scrapy==2.11.1
   - h5netcdf==1.3.0
-=======
-  - scrapy==2.11.1
->>>>>>> 233be2f5
   - pip:
     - flask_swagger_ui==4.11.1
     - selenium==4.16.0
