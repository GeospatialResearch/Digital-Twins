--- conflicted
+++ resolved
@@ -1,8 +1,9 @@
+# -*- coding: utf-8 -*-
 """Defines PyWPS WebProcessingService process for running MEDUSA model"""
 import json
 
 import geopandas as gpd
-from pywps import ComplexOutput, Format, LiteralInput, Process, WPSRequest
+from pywps import ComplexOutput, Format, LiteralInput, LiteralOutput, Process, WPSRequest
 from pywps.inout.literaltypes import AnyValue
 from pywps.response.execute import ExecuteResponse
 
@@ -10,24 +11,25 @@
 
 
 class MedusaProcessService(Process):
-<<<<<<< HEAD
-
-    def __init__(self):
-=======
     """Class representing a WebProcessingService process for MEDUSA pollution model."""
 
     def __init__(self) -> None:
         """Define inputs and outputs of the WPS process, and assign process handler."""
->>>>>>> f0d937a6
         inputs = [
-            LiteralInput("antecedentDryDays", "Antecedent Dry Days", data_type='float', allowed_values=AnyValue()),
-            LiteralInput("averageRainIntensity", "Average Rain Intensity (mm/hour)", data_type='float', allowed_values=AnyValue()),
-            LiteralInput("eventDuration", "Event Duration (hours)", data_type='float', allowed_values=AnyValue()),
+            LiteralInput("antecedentDryDays", "Antecedent Dry Days",
+                         data_type='float', allowed_values=AnyValue()),
+            LiteralInput("averageRainIntensity", "Average Rain Intensity (mm/hour)",
+                         data_type='float', allowed_values=AnyValue()),
+            LiteralInput("eventDuration", "Event Duration (hours)",
+                         data_type='float', allowed_values=AnyValue()),
         ]
         outputs = [
-            LiteralOutput("scenarioDetails", "Scenario Details", data_type='string'),
-            ComplexOutput("roofs", "Output", supported_formats=[Format("application/vnd.terriajs.catalog-member+json")]),
-            ComplexOutput("roads", "Output", supported_formats=[Format("application/vnd.terriajs.catalog-member+json")])
+            LiteralOutput("scenarioDetails", "Scenario Details",
+                          data_type='string'),
+            ComplexOutput("roofs", "Output",
+                          supported_formats=[Format("application/vnd.terriajs.catalog-member+json")]),
+            ComplexOutput("roads", "Output",
+                          supported_formats=[Format("application/vnd.terriajs.catalog-member+json")])
         ]
         super().__init__(
             self._handler,
@@ -38,14 +40,6 @@
             store_supported=True
         )
 
-<<<<<<< HEAD
-    def _handler(self, request, response):
-
-        def format_number(number):
-            """Return `number` as an int if whole, otherwise as a float."""
-            return int(number) if number % 1 == 0 else float(number)
-
-=======
     def _handler(self, request: WPSRequest, response: ExecuteResponse) -> None:
         """
         Process handler for MEDUSA, runs the MEDUSA model using a Celery task.
@@ -57,8 +51,13 @@
         response : ExecuteResponse
             The WPS response, containing output data.
         """
+
+        # Helper function to format `number` for visualization
+        def format_number(number):
+            """Return `number` as an int if whole, otherwise as a float."""
+            return int(number) if number % 1 == 0 else float(number)
+
         # Read input parameters from request
->>>>>>> f0d937a6
         antecedent_dry_days = request.inputs['antecedentDryDays'][0].data
         average_rain_intensity = request.inputs['averageRainIntensity'][0].data
         event_duration = request.inputs['eventDuration'][0].data
@@ -72,7 +71,7 @@
         # Wait until celery task is completed
         scenario_id = medusa_task.get()
 
-<<<<<<< HEAD
+        # Create scenario details as HTML-formatted text with input values and scenario ID
         scenario_details = (
             f"Antecedent Dry Days: {format_number(antecedent_dry_days)}<br>"
             f"Average Rain Intensity (mm/hour): {format_number(average_rain_intensity)}<br>"
@@ -80,6 +79,7 @@
             f"Scenario ID: {scenario_id}"
         )
 
+        # Create a short report containing scenario details
         scenario_short_report = [
             {
                 "name": "Scenario Details",
@@ -88,11 +88,10 @@
             }
         ]
 
+        # Present the user with the scenario details for visualization
         response.outputs['scenarioDetails'].data = scenario_details
 
-=======
         # Add Geoserver JSON Catalog entries to WPS response for use by Terria
->>>>>>> f0d937a6
         response.outputs['roofs'].data = json.dumps({
             "type": "wfs",
             "name": "MEDUSA Roof Surfaces",
@@ -112,10 +111,6 @@
             "parameters": {
                 "cql_filter": f"scenario_id={scenario_id}",
             },
-<<<<<<< HEAD
             "maxFeatures": 10000,
             "shortReportSections": scenario_short_report
-=======
-            "maxFeatures": 10000
->>>>>>> f0d937a6
         })