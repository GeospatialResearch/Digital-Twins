--- conflicted
+++ resolved
@@ -86,11 +86,7 @@
         This function does not return any value.
     """
     # Define the logging format and date format
-<<<<<<< HEAD
-    logging_format = "%(asctime)s | %(levelname)-8s | %(name)-60s %(lineno)4d | %(funcName)-50s | %(message)s"
-=======
     logging_format = "%(asctime)s | %(levelname)-8s | %(name)-75s %(lineno)4d | %(funcName)-50s | %(message)s"
->>>>>>> 03866004
     date_format = "%Y-%m-%d %H:%M:%S"
     # Create and configure the root logger with the specified log level and formats
     logging.basicConfig(level=log_level, format=logging_format, datefmt=date_format)
