--- conflicted
+++ resolved
@@ -6,17 +6,12 @@
 from datetime import datetime, timezone
 
 from geoalchemy2 import Geometry
-from sqlalchemy import Boolean
-from sqlalchemy import inspect, Column, String, Integer, DateTime
-<<<<<<< HEAD
-=======
-from sqlalchemy.schema import PrimaryKeyConstraint, CheckConstraint
->>>>>>> be683737
+from sqlalchemy import Boolean, Column, DateTime, inspect, Integer, String
 from sqlalchemy.dialects.postgresql import ARRAY
 from sqlalchemy.engine import Engine
 from sqlalchemy.ext.declarative import declarative_base
 from sqlalchemy.orm import Session
-from sqlalchemy.schema import PrimaryKeyConstraint
+from sqlalchemy.schema import CheckConstraint, PrimaryKeyConstraint
 
 Base = declarative_base()
 
