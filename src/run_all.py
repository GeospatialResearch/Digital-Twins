--- conflicted
+++ resolved
@@ -9,12 +9,12 @@
 
 from src.digitaltwin import retrieve_static_boundaries
 from src.digitaltwin.utils import LogLevel
-# from src.dynamic_boundary_conditions.rainfall import main_rainfall
-# from src.dynamic_boundary_conditions.rainfall.rainfall_enum import RainInputType, HyetoMethod
-# from src.dynamic_boundary_conditions.river import main_river
-# from src.dynamic_boundary_conditions.river.river_enum import BoundType
-# from src.dynamic_boundary_conditions.tide import main_tide_slr
-# from src.flood_model import bg_flood_model, process_hydro_dem
+from src.dynamic_boundary_conditions.rainfall import main_rainfall
+from src.dynamic_boundary_conditions.rainfall.rainfall_enum import RainInputType, HyetoMethod
+from src.dynamic_boundary_conditions.river import main_river
+from src.dynamic_boundary_conditions.river.river_enum import BoundType
+from src.dynamic_boundary_conditions.tide import main_tide_slr
+from src.flood_model import bg_flood_model, process_hydro_dem
 from src.pollution_model import run_medusa_2
 from src.environmental.water_quality import main_water_quality
 
@@ -51,62 +51,58 @@
     retrieve_static_boundaries: {
         "log_level": LogLevel.INFO
     },
-    # process_hydro_dem: {
-    #     "log_level": LogLevel.INFO
-    # },
-    # main_rainfall: {
-    #     "rcp": 2.6,
-    #     "time_period": "2031-2050",
-    #     "ari": 100,
-    #     "storm_length_mins": 2880,
-    #     "time_to_peak_mins": 1440,
-    #     "increment_mins": 10,
-    #     "hyeto_method": HyetoMethod.ALT_BLOCK,
-    #     "input_type": RainInputType.UNIFORM,
-    #     "log_level": LogLevel.INFO
-    # },
-    # main_tide_slr: {
-    #     "tide_length_mins": 2880,
-    #     "time_to_peak_mins": 1440,
-    #     "interval_mins": 10,
-    #     "proj_year": 2030,
-    #     "confidence_level": "low",
-    #     "ssp_scenario": "SSP1-2.6",
-    #     "add_vlm": False,
-    #     "percentile": 50,
-    #     "log_level": LogLevel.INFO
-    # },
-    # main_river: {
-    #     "flow_length_mins": 2880,
-    #     "time_to_peak_mins": 1440,
-    #     "maf": True,
-    #     "ari": None,
-    #     "bound": BoundType.MIDDLE,
-    #     "log_level": LogLevel.INFO
-    # },
-    # bg_flood_model: {
-    #     "output_timestep": 1,
-    #     "end_time": 2,
-    #     "resolution": None,
-    #     "mask": 9999,
-    #     "gpu_device": -1,
-    #     "small_nc": 0,
-    #     "log_level": LogLevel.INFO
-    # },
+    process_hydro_dem: {
+        "log_level": LogLevel.INFO
+    },
+    main_rainfall: {
+        "rcp": 2.6,
+        "time_period": "2031-2050",
+        "ari": 100,
+        "storm_length_mins": 2880,
+        "time_to_peak_mins": 1440,
+        "increment_mins": 10,
+        "hyeto_method": HyetoMethod.ALT_BLOCK,
+        "input_type": RainInputType.UNIFORM,
+        "log_level": LogLevel.INFO
+    },
+    main_tide_slr: {
+        "tide_length_mins": 2880,
+        "time_to_peak_mins": 1440,
+        "interval_mins": 10,
+        "proj_year": 2030,
+        "confidence_level": "low",
+        "ssp_scenario": "SSP1-2.6",
+        "add_vlm": False,
+        "percentile": 50,
+        "log_level": LogLevel.INFO
+    },
+    main_river: {
+        "flow_length_mins": 2880,
+        "time_to_peak_mins": 1440,
+        "maf": True,
+        "ari": None,
+        "bound": BoundType.MIDDLE,
+        "log_level": LogLevel.INFO
+    },
+    bg_flood_model: {
+        "output_timestep": 1,
+        "end_time": 2,
+        "resolution": None,
+        "mask": 9999,
+        "gpu_device": -1,
+        "small_nc": 0,
+        "log_level": LogLevel.INFO
+    },
     run_medusa_2: {
         "log_level": LogLevel.INFO,
         "antecedent_dry_days": 1,
         "average_rain_intensity": 1,
         "event_duration": 1,
-<<<<<<< HEAD
         # rainfall pH assumed for all of NZ is 6.5
         "rainfall_ph": 6.5
-=======
-        "rainfall_ph": 7
     },
     main_water_quality: {
         "log_level": LogLevel.INFO
->>>>>>> 6ef6978c
     }
 }
 
