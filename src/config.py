--- conflicted
+++ resolved
@@ -99,10 +99,6 @@
                                   "/CCC_Lynker_RoofMaterials_Update_2023.gdb"))
 
     DATA_DIR = pathlib.Path(_get_env_variable("DATA_DIR"))
-<<<<<<< HEAD
-=======
-    DATA_DIR_MODEL_OUTPUT = pathlib.Path(_get_env_variable("DATA_DIR_MODEL_OUTPUT"))
->>>>>>> e88c1f2c
     DATA_DIR_GEOSERVER = pathlib.Path(_get_env_variable("DATA_DIR_GEOSERVER"))
     FLOOD_MODEL_DIR = pathlib.Path(_get_env_variable("FLOOD_MODEL_DIR"))
 
