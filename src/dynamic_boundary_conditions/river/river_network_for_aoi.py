# -*- coding: utf-8 -*-
"""
This script processes REC1 data to construct a river network for the defined catchment area.
"""

import logging
from typing import Dict, Tuple

import numpy as np
import geopandas as gpd
from shapely.geometry import Point
from sqlalchemy.engine import Engine
import networkx as nx

from src.dynamic_boundary_conditions.river import main_river, river_data_to_from_db
from src.dynamic_boundary_conditions.river.river_network_to_from_db import (
    get_next_network_id,
    add_network_exclusions_to_db,
    store_rec1_network_to_db,
    get_existing_network_metadata_from_db,
    get_existing_network
)
<<<<<<< HEAD
from src.digitaltwin.tables import check_table_exists, create_table, RiverNetworkExclusions
from newzealidar.utils import get_dem_band_and_resolution_by_geometry
=======
>>>>>>> 03866004

log = logging.getLogger(__name__)


def get_unique_nodes_dict(rec1_data_w_node_coords: gpd.GeoDataFrame) -> Dict[Point, int]:
    """
    Generates a dictionary that contains the unique node coordinates in the REC1 data for the catchment area.

    Parameters
    ----------
    rec1_data_w_node_coords : gpd.GeoDataFrame
        A GeoDataFrame containing the REC1 data for the catchment area with additional columns for the
        first and last coordinates of each LineString.

    Returns
    -------
    Dict[Point, int]
        A dictionary that contains the unique node coordinates (Point objects) in the REC1 data for the catchment area.
    """
    # Combine the first and last coordinates of each LineString into a single list
    rec1_node_coords = (
            rec1_data_w_node_coords["first_coord"].to_list() +
            rec1_data_w_node_coords["last_coord"].to_list()
    )
    # Extract unique node coordinates while preserving their original order
    unique_node_coords = [x for i, x in enumerate(rec1_node_coords) if x not in rec1_node_coords[:i]]
    # Create a dictionary containing the unique node coordinates
    unique_nodes_dict = {coord_point: i + 1 for i, coord_point in enumerate(unique_node_coords)}
    return unique_nodes_dict


def add_nodes_to_rec1(rec1_data_with_sdc: gpd.GeoDataFrame) -> gpd.GeoDataFrame:
    """
    Add columns for the first and last coordinates/nodes of each LineString in the REC1 data within the catchment area.

    Parameters
    ----------
    rec1_data_with_sdc : gpd.GeoDataFrame
        A GeoDataFrame containing the REC1 data for the catchment area with an additional column that identifies
        the associated sea-draining catchment for each REC1 geometry.

    Returns
    -------
    gpd.GeoDataFrame
        A GeoDataFrame containing the REC1 data for the catchment area with additional columns for the
        first and last coordinates/nodes of each LineString.
    """
    # Create a copy of the input GeoDataFrame to avoid modifying the original data
    rec1_data_w_nodes = rec1_data_with_sdc.copy()
    # Add the "first_coord" column with the first coordinate of each LineString
    rec1_data_w_nodes["first_coord"] = rec1_data_w_nodes["geometry"].apply(lambda g: Point(g.coords[0]))
    # Add the "last_coord" column with the last coordinate of each LineString
    rec1_data_w_nodes["last_coord"] = rec1_data_w_nodes["geometry"].apply(lambda g: Point(g.coords[-1]))
    # Generate a dictionary that contains the unique node coordinates in the REC1 data
    unique_nodes_dict = get_unique_nodes_dict(rec1_data_w_nodes)
    # Map the first coordinates of LineStrings to their corresponding node indices and assign to the "first_node" column
    rec1_data_w_nodes["first_node"] = rec1_data_w_nodes["first_coord"].apply(lambda x: unique_nodes_dict.get(x, None))
    # Map the last coordinates of LineStrings to their corresponding node indices and assign to the "last_node" column
    rec1_data_w_nodes["last_node"] = rec1_data_w_nodes["last_coord"].apply(lambda x: unique_nodes_dict.get(x, None))
    return rec1_data_w_nodes
<<<<<<< HEAD


def add_nodes_intersection_type(
        catchment_area: gpd.GeoDataFrame,
        rec1_data_with_nodes: gpd.GeoDataFrame) -> gpd.GeoDataFrame:
    """
    Calculate and add an 'intersection_type' column to the GeoDataFrame that contains REC1 data with node information.

    Parameters
    ----------
    catchment_area : gpd.GeoDataFrame
        A GeoDataFrame representing the catchment area.
    rec1_data_with_nodes : gpd.GeoDataFrame
        A GeoDataFrame containing the REC1 data for the catchment area with additional columns for the
        first and last coordinates/nodes of each LineString.

    Returns
    -------
    gpd.GeoDataFrame
        The input GeoDataFrame with the 'intersection_type' column added.
    """
    # Extract the catchment polygon from the GeoDataFrame
    catchment_polygon = catchment_area["geometry"][0]
    # Calculate if the first and last coordinates/nodes intersect with the catchment_area
    rec1_data_with_nodes['first_intersects'] = rec1_data_with_nodes['first_coord'].intersects(catchment_polygon)
    rec1_data_with_nodes['last_intersects'] = rec1_data_with_nodes['last_coord'].intersects(catchment_polygon)
    # Define conditions and corresponding values for 'intersection_type' column
    conditions = [
        (rec1_data_with_nodes['first_intersects'] & rec1_data_with_nodes['last_intersects']),
        (rec1_data_with_nodes['first_intersects']),
        (rec1_data_with_nodes['last_intersects'])
    ]
    values = ['both_nodes', 'first_node', 'last_node']
    # Create 'intersection_type' column based on conditions
    rec1_data_with_nodes['intersect_catchment'] = np.select(conditions, values, default=None)
    # Remove unnecessary column
    rec1_data_with_nodes = rec1_data_with_nodes.drop(columns=['first_intersects', 'last_intersects'])
    return rec1_data_with_nodes


def prepare_network_data_for_construction(
        catchment_area: gpd.GeoDataFrame,
        rec1_data_with_sdc: gpd.GeoDataFrame) -> gpd.GeoDataFrame:
    """
    Prepares the necessary data for constructing the river network for the catchment area using the REC1 data.

    Parameters
    ----------
    catchment_area : gpd.GeoDataFrame
        A GeoDataFrame representing the catchment area.
    rec1_data_with_sdc : gpd.GeoDataFrame
        A GeoDataFrame containing the REC1 data for the catchment area with an additional column that identifies
        the associated sea-draining catchment for each REC1 geometry.

    Returns
    -------
    gpd.GeoDataFrame
        A GeoDataFrame containing the necessary data for constructing the river network for the catchment area.
    """
    # Add columns for the first and last coordinates/nodes of each LineString in the REC1 data
    rec1_data_with_nodes = add_nodes_to_rec1(rec1_data_with_sdc)
    # Calculate and add an 'intersection_type' column for the nodes
    prepared_network_data = add_nodes_intersection_type(catchment_area, rec1_data_with_nodes)
    # Group the data by sea-draining catchments (identified by 'catch_id')
    grouped_data = prepared_network_data.groupby("catch_id")
    # Determine the river segment in each sea-draining catchment with the largest area
    prepared_network_data['is_largest_area'] = grouped_data['areakm2'].transform(lambda x: x == x.max())
    return prepared_network_data


def add_nodes_to_network(rec1_network: nx.Graph, prepared_network_data: gpd.GeoDataFrame) -> None:
    """
    Add nodes to the REC1 river network along with their attributes.

    Parameters
    ----------
    rec1_network : nx.Graph
        The REC1 river network, a directed graph, to which nodes will be added.
    prepared_network_data : gpd.GeoDataFrame
        A GeoDataFrame containing the necessary data for constructing the river network for the catchment area.

    Returns
    -------
    None
        This function does not return any value.
    """
    # Iterate over rows in the prepared network data
    for _, row_edge in prepared_network_data.iterrows():
        # Extract node and coordinate information
        first_node, first_coord = row_edge["first_node"], row_edge["first_coord"]
        last_node, last_coord = row_edge["last_node"], row_edge["last_coord"]
        # Add nodes to the river network along with their attributes
        rec1_network.add_node(first_node, geometry=first_coord)
        rec1_network.add_node(last_node, geometry=last_coord)


def add_initial_edges_to_network(rec1_network: nx.Graph, prepared_network_data: gpd.GeoDataFrame) -> None:
    """
    Add initial edges to the REC1 river network along with their attributes.

    Parameters
    ----------
    rec1_network : nx.Graph
        The REC1 river network, a directed graph, to which initial edges will be added.
    prepared_network_data : gpd.GeoDataFrame
        A GeoDataFrame containing the necessary data for constructing the river network for the catchment area.

    Returns
    -------
    None
        This function does not return any value.
    """
    # Iterate through each edge in the prepared network data
    for _, current_edge in prepared_network_data.iterrows():
        # Extract the area of the current edge
        current_edge_area = current_edge["areakm2"]
        # Find connected edges based on the first node of the current edge
        connected_edges = prepared_network_data[prepared_network_data["last_node"] == current_edge["first_node"]]

        # Check if there are any connected edges
        if not connected_edges.empty:
            # Iterate through connected edges to establish initial connections
            for _, connected_edge in connected_edges.iterrows():
                # Extract the area of the connected edge
                connected_edge_area = connected_edge["areakm2"]

                # Determine the direction of edge connection based on their areas
                if current_edge_area < connected_edge_area:
                    # Assign from and to nodes for the current edge and the connected edge
                    current_from_node, current_to_node = current_edge[["last_node", "first_node"]]
                    connected_from_node, connected_to_node = connected_edge[["last_node", "first_node"]]
                else:
                    # Assign from and to nodes for the current edge and the connected edge (reversed order)
                    connected_from_node, connected_to_node = connected_edge[["first_node", "last_node"]]
                    current_from_node, current_to_node = current_edge[["first_node", "last_node"]]

                # Create a list of tuples containing edges to be added
                edges = [
                    (current_from_node, current_to_node, current_edge),
                    (connected_from_node, connected_to_node, connected_edge)
                ]

                # Add the edges to the river network along with their attributes
                for from_node, to_node, edge_attributes in edges:
                    rec1_network.add_edge(
                        from_node,
                        to_node,
                        objectid=edge_attributes["objectid"],
                        nzreach=edge_attributes["nzreach"],
                        strm_order=edge_attributes["strm_order"],
                        areakm2=edge_attributes["areakm2"],
                        is_largest_area=edge_attributes["is_largest_area"],
                        catch_id=edge_attributes["catch_id"],
                        geometry=edge_attributes["geometry"]
                    )


def identify_absent_edges_to_add(rec1_network: nx.Graph, prepared_network_data: gpd.GeoDataFrame) -> gpd.GeoDataFrame:
    """
    Identify edges that are absent from the REC1 river network and require addition.

    Parameters
    ----------
    rec1_network : nx.Graph
        The REC1 river network, a directed graph.
    prepared_network_data : gpd.GeoDataFrame
        A GeoDataFrame containing the necessary data for constructing the river network for the catchment area.

    Returns
    -------
    gpd.GeoDataFrame
        A GeoDataFrame containing edges that are absent from the REC1 river network and require addition.
    """
    # Find the maximum value of "first_node" in the prepared network data
    max_first_node = prepared_network_data["first_node"].max()
    # Filter the prepared network data to include only edges where "last_node" is greater than the maximum "first_node"
    filtered_data = prepared_network_data[prepared_network_data["last_node"] > max_first_node]
    # Check for existing edges in the river network using the filtered data
    edge_exists = filtered_data.apply(
        lambda row:
        rec1_network.has_edge(row["first_node"], row["last_node"]) or
        rec1_network.has_edge(row["last_node"], row["first_node"]),
        axis=1
    )
    # Select edges that are absent in the REC1 river network
    absent_edges = filtered_data[~edge_exists].reset_index(drop=True)
    # Filter edges that have both the largest catchment area and intersect the catchment_area
    absent_edges_to_add = absent_edges[absent_edges["is_largest_area"]]
    absent_edges_to_add = absent_edges_to_add[~absent_edges_to_add['intersect_catchment'].isna()]
    return absent_edges_to_add


def add_absent_edges_to_network(
        engine: Engine,
        catchment_area: gpd.GeoDataFrame,
        rec1_network: nx.Graph,
        prepared_network_data: gpd.GeoDataFrame) -> None:
    """
    Add absent edges that are required for the current river network construction to the REC1 river network along with
    their attributes.

    Parameters
    ----------
    engine : Engine
        The engine used to connect to the database.
    catchment_area : GeoDataFrame
        A GeoDataFrame representing the catchment area.
    rec1_network : nx.Graph
        The REC1 river network, a directed graph, to which absent edges will be added.
    prepared_network_data : gpd.GeoDataFrame
        A GeoDataFrame containing the necessary data for constructing the river network for the catchment area.

    Returns
    -------
    None
        This function does not return any value.
    """
    # Identify edges that are absent from the REC1 river network and require addition
    absent_edges_to_add = identify_absent_edges_to_add(rec1_network, prepared_network_data)

    # Determine the direction of absent edges
    if not absent_edges_to_add.empty:
        # Obtain the hydro DEM and its spatial extent
        hydro_dem, _ = get_dem_band_and_resolution_by_geometry(engine, catchment_area)
        hydro_dem_extent = main_river.get_extent_of_hydro_dem(engine, catchment_area)

        # Iterate through the selected intersection edges
        for _, absent_edge in absent_edges_to_add.iterrows():
            # Get how the nodes of each edge intersect with the catchment area
            intersect_catchment = absent_edge['intersect_catchment']

            if intersect_catchment == "both_nodes":
                # When both nodes of the edge intersect the catchment area
                # Use the coordinates of both nodes as the edge's start and end points
                first_coord, last_coord = absent_edge["first_coord"], absent_edge["last_coord"]
            elif intersect_catchment == "first_node":
                # When only the first node of the edge intersects with the catchment area
                # Use the boundary point on the Hydro DEM extent as the edge's end point
                boundary_point = hydro_dem_extent.intersection(absent_edge['geometry'])
                first_coord, last_coord = absent_edge["first_coord"], boundary_point
            else:
                # When only the last node of the edge intersects with the catchment area
                # Use the boundary point on the Hydro DEM extent as the edge's start point
                boundary_point = hydro_dem_extent.intersection(absent_edge['geometry'])
                first_coord, last_coord = boundary_point, absent_edge["last_coord"]

            # Retrieve elevation values for the edge's start and end points from the hydro DEM
            first_coord_z_val = hydro_dem.sel(x=first_coord.x, y=first_coord.y, method="nearest")['z'].values.item()
            last_coord_z_val = hydro_dem.sel(x=last_coord.x, y=last_coord.y, method="nearest")['z'].values.item()

            # Determine the direction of the edge based on elevation values
            if first_coord_z_val > last_coord_z_val:
                from_node, to_node = absent_edge["first_node"], absent_edge["last_node"]
            else:
                from_node, to_node = absent_edge["last_node"], absent_edge["first_node"]

            # Add the edge to the REC1 network with its attributes
            rec1_network.add_edge(
                from_node,
                to_node,
                objectid=absent_edge["objectid"],
                nzreach=absent_edge["nzreach"],
                strm_order=absent_edge["strm_order"],
                areakm2=absent_edge["areakm2"],
                is_largest_area=absent_edge["is_largest_area"],
                catch_id=absent_edge["catch_id"],
                geometry=absent_edge["geometry"]
            )


def add_edge_directions_to_network_data(
        engine: Engine,
        rec1_network_id: int,
        rec1_network: nx.Graph,
        prepared_network_data: gpd.GeoDataFrame) -> gpd.GeoDataFrame:
    """
    Add edge directions to the river network data based on the provided REC1 river network.
    Subsequently, eliminate REC1 geometries from the network data where the edge direction is absent (None), and
    append these excluded REC1 geometries to the relevant database table.

    Parameters
    ----------
    engine : Engine
        The engine used to connect to the database.
    rec1_network_id : int
        An identifier for the river network associated with the current run.
    rec1_network : nx.Graph
        The REC1 river network, a directed graph, used to determine the edge directions.
    prepared_network_data : gpd.GeoDataFrame
        A GeoDataFrame containing the necessary data for constructing the river network for the catchment area.

    Returns
    -------
    gpd.GeoDataFrame
        A GeoDataFrame containing the updated river network data with added edge directions.
    """
    # Create a copy of the prepared network data to avoid modifying the original data
    network_data = prepared_network_data.copy()
    # Initialize an empty list to store edge directions
    directions = []
    # Iterate over rows in the network data
    for _, row in network_data.iterrows():
        # Check if there's an edge from first_node to last_node in REC1 network
        if rec1_network.has_edge(row["first_node"], row["last_node"]):
            # If there's an edge from first_node to last_node, the edge direction is 'to'
            directions.append("to")
        # Check if there's an edge from last_node to first_node in REC1 network
        elif rec1_network.has_edge(row["last_node"], row["first_node"]):
            # If there's an edge from last_node to first_node, the edge direction is 'from'
            directions.append("from")
        else:
            # If no edge exists in either direction, the edge direction is None
            directions.append(None)
    # Add the computed edge directions to the network data as a new column
    network_data["node_direction"] = directions
    # Remove rows from the network data where the edge direction is None
    rec1_network_data = network_data[~network_data["node_direction"].isna()].reset_index(drop=True)
    # Identify edges that were not added to the network
    rec1_network_exclusions = network_data[network_data["node_direction"].isna()].reset_index(drop=True)
    # Add excluded REC1 geometries in the River Network to the relevant database table
    add_network_exclusions_to_db(engine, rec1_network_id, rec1_network_exclusions,
                                 exclusion_cause="unable to determine edge direction")
    # Return the updated network data with added edge directions
    return rec1_network_data


def remove_unconnected_edges_from_network(
        engine: Engine,
        rec1_network_id: int,
        rec1_network: nx.Graph,
        rec1_network_data: gpd.GeoDataFrame) -> gpd.GeoDataFrame:
    """
    Remove REC1 river network edges that are not connected to their respective sea-draining catchment's end nodes.

    Parameters
    ----------
    engine : Engine
        The engine used to connect to the database.
    rec1_network_id : int
        An identifier for the river network associated with the current run.
    rec1_network : nx.Graph
        The REC1 river network, a directed graph, used to identify edges that are connected to the end nodes of their
        respective sea-draining catchments.
    rec1_network_data : gpd.GeoDataFrame
        A GeoDataFrame containing the REC1 river network data with added edge directions.

    Returns
    -------
    gpd.GeoDataFrame
        A GeoDataFrame containing the modified river network data with REC1 geometries removed if they are not
        connected to their end nodes within their respective sea-draining catchments.
    """
    # Group the data by sea-draining catchment ID
    grouped_data = rec1_network_data.groupby("catch_id")
    # Initialize an empty list to keep track of REC1 geometries that need to be removed
    rec1_edges_to_remove = []
    # Iterate through each sea-draining catchment's network data
    for _, data in grouped_data:
        # Find the edge with the largest area within the current catchment
        largest_edge = data[data["is_largest_area"]].squeeze()
        # Determine the end node of the current catchment based on its direction
        catch_end_node = (
            largest_edge["last_node"] if largest_edge["node_direction"] == "to" else largest_edge["first_node"]
        )
        # Iterate through the edges within the current catchment
        for _, edge in data.iterrows():
            # Determine the starting node of the current edge based on its direction
            edge_start_node = edge["first_node"] if edge["node_direction"] == "to" else edge["last_node"]
            # Check if there is a path from the edge's start node to the catchment's end node
            if not nx.has_path(rec1_network, edge_start_node, catch_end_node):
                # If there isn't a path, remove the edge from the REC1 network
                rec1_network.remove_edge(edge["first_node"], edge["last_node"])
                # Add the edge's object ID to the list of edges to be removed
                rec1_edges_to_remove.append(edge["objectid"])
    # Filter to remove REC1 geometries that were excluded
    rec1_network_data_update = (
        rec1_network_data[~rec1_network_data["objectid"].isin(rec1_edges_to_remove)].reset_index(drop=True)
    )
    # Create a GeoDataFrame containing the edges that were removed from the REC1 network
    rec1_network_exclusions = (
        rec1_network_data[rec1_network_data["objectid"].isin(rec1_edges_to_remove)].reset_index(drop=True)
    )
    # Add excluded REC1 geometries in the River Network to the relevant database table
    add_network_exclusions_to_db(engine, rec1_network_id, rec1_network_exclusions,
                                 exclusion_cause="unconnected to its respective sea-draining catchment end node")
    return rec1_network_data_update


def build_rec1_river_network(
        engine: Engine,
        catchment_area: gpd.GeoDataFrame,
        rec1_network_id: int) -> Tuple[nx.DiGraph, gpd.GeoDataFrame]:
    """
    Builds a river network for the catchment area using the REC1 data.

    Parameters
    ----------
    engine : Engine
        The engine used to connect to the database.
    catchment_area : gpd.GeoDataFrame
        A GeoDataFrame representing the catchment area.
    rec1_network_id : int
        An identifier for the river network associated with the current run.

    Returns
    -------
    Tuple[nx.DiGraph, gpd.GeoDataFrame]
        A tuple containing the constructed REC1 river network, represented as a directed graph (DiGraph),
        along with its associated data in the form of a GeoDataFrame.
    """
    # Get REC1 data from the database for the catchment area
    rec1_data_with_sdc = river_data_to_from_db.get_rec1_data_with_sdc_from_db(engine, catchment_area, rec1_network_id)
    # Prepare network data for construction
    prepared_network_data = prepare_network_data_for_construction(catchment_area, rec1_data_with_sdc)
    # Initialize an empty directed graph to represent the REC1 river network
    rec1_network = nx.DiGraph()
    # Add nodes to the REC1 river network
    add_nodes_to_network(rec1_network, prepared_network_data)
    # Connect nodes in the REC1 river network with initial edges
    add_initial_edges_to_network(rec1_network, prepared_network_data)
    # Complete the network by adding necessary remaining edges
    add_absent_edges_to_network(engine, catchment_area, rec1_network, prepared_network_data)
    # Integrate edge directions into the network data based on the REC1 river network structure
    network_data = add_edge_directions_to_network_data(engine, rec1_network_id, rec1_network, prepared_network_data)
    # Identify and remove unconnected edges from the network
    rec1_network_data = remove_unconnected_edges_from_network(engine, rec1_network_id, rec1_network, network_data)
    # Identify nodes with neither incoming nor outgoing edges and remove them from the network
    isolated_nodes = [node for node in rec1_network.nodes() if not rec1_network.degree(node)]
    rec1_network.remove_nodes_from(isolated_nodes)
    # Return the constructed REC1 river network and its associated data
    return rec1_network, rec1_network_data


def get_rec1_river_network(engine: Engine, catchment_area: gpd.GeoDataFrame) -> Tuple[nx.Graph, gpd.GeoDataFrame]:
    """
    Retrieve or create REC1 river network for the specified catchment area.

    Parameters
    ----------
    engine : Engine
        The engine used to connect to the database.
    catchment_area : gpd.GeoDataFrame
        A GeoDataFrame representing the catchment area.

    Returns
    -------
    Tuple[nx.Graph, gpd.GeoDataFrame]
        A tuple containing the REC1 river network as a directed graph (DiGraph) and its associated data
        as a GeoDataFrame.
    """
    # Obtain the identifier for the REC1 river network associated with each run
    rec1_network_id = get_next_network_id(engine)
    # Retrieve existing REC1 river network metadata for the specified catchment area from the database
    existing_network_meta = get_existing_network_metadata_from_db(engine, catchment_area)

    if existing_network_meta.empty:
        # If no existing REC1 river network metadata is found, build the REC1 river network
        rec1_network, rec1_network_data = build_rec1_river_network(engine, catchment_area, rec1_network_id)
        # Store the newly created REC1 river network in the database
        store_rec1_network_to_db(engine, catchment_area, rec1_network_id, rec1_network, rec1_network_data)
    else:
        # If existing REC1 river network metadata is found, retrieve the network and its associated data
        rec1_network, rec1_network_data = get_existing_network(engine, existing_network_meta)
    return rec1_network, rec1_network_data


def get_rec1_boundary_points_on_bbox(
        catchment_area: gpd.GeoDataFrame,
        rec1_network_data: gpd.GeoDataFrame,
        rec1_network: nx.Graph) -> gpd.GeoDataFrame:
=======


def add_nodes_intersection_type(
        catchment_area: gpd.GeoDataFrame,
        rec1_data_with_nodes: gpd.GeoDataFrame) -> gpd.GeoDataFrame:
    """
    Calculate and add an 'intersection_type' column to the GeoDataFrame that contains REC1 data with node information.

    Parameters
    ----------
    catchment_area : gpd.GeoDataFrame
        A GeoDataFrame representing the catchment area.
    rec1_data_with_nodes : gpd.GeoDataFrame
        A GeoDataFrame containing the REC1 data for the catchment area with additional columns for the
        first and last coordinates/nodes of each LineString.

    Returns
    -------
    gpd.GeoDataFrame
        The input GeoDataFrame with the 'intersection_type' column added.
    """
    # Extract the catchment polygon from the GeoDataFrame
    catchment_polygon = catchment_area["geometry"][0]
    # Calculate if the first and last coordinates/nodes intersect with the catchment_area
    rec1_data_with_nodes["first_intersects"] = rec1_data_with_nodes["first_coord"].intersects(catchment_polygon)
    rec1_data_with_nodes["last_intersects"] = rec1_data_with_nodes["last_coord"].intersects(catchment_polygon)
    # Define conditions and corresponding values for 'node_intersect_aoi' column
    conditions = [
        (rec1_data_with_nodes["first_intersects"] & rec1_data_with_nodes["last_intersects"]),
        (rec1_data_with_nodes["first_intersects"]),
        (rec1_data_with_nodes["last_intersects"])
    ]
    values = ["both_nodes", "first_node", "last_node"]
    # Create 'node_intersect_aoi' column based on conditions
    rec1_data_with_nodes["node_intersect_aoi"] = np.select(conditions, values, default=None)
    # Remove unnecessary column
    rec1_data_with_nodes = rec1_data_with_nodes.drop(columns=["first_intersects", "last_intersects"])
    return rec1_data_with_nodes


def prepare_network_data_for_construction(
        catchment_area: gpd.GeoDataFrame,
        rec1_data_with_sdc: gpd.GeoDataFrame) -> gpd.GeoDataFrame:
>>>>>>> 03866004
    """
    Prepares the necessary data for constructing the river network for the catchment area using the REC1 data.

    Parameters
    ----------
    catchment_area : gpd.GeoDataFrame
        A GeoDataFrame representing the catchment area.
<<<<<<< HEAD
    rec1_network_data : gpd.GeoDataFrame
        A GeoDataFrame containing the REC1 network data.
    rec1_network : nx.Graph
        The REC1 river network, a directed graph.
=======
    rec1_data_with_sdc : gpd.GeoDataFrame
        A GeoDataFrame containing the REC1 data for the catchment area with an additional column that identifies
        the associated sea-draining catchment for each REC1 geometry.

    Returns
    -------
    gpd.GeoDataFrame
        A GeoDataFrame containing the necessary data for constructing the river network for the catchment area.
    """
    # Add columns for the first and last coordinates/nodes of each LineString in the REC1 data
    rec1_data_with_nodes = add_nodes_to_rec1(rec1_data_with_sdc)
    # Calculate and add a 'node_intersect_aoi' column for the nodes
    prepared_network_data = add_nodes_intersection_type(catchment_area, rec1_data_with_nodes)
    # Group the data by sea-draining catchments (identified by 'catch_id')
    grouped_data = prepared_network_data.groupby("catch_id")
    # Determine the river segment in each sea-draining catchment with the largest area
    prepared_network_data["is_largest_area"] = grouped_data["areakm2"].transform(lambda x: x == x.max())
    return prepared_network_data


def add_nodes_to_network(rec1_network: nx.Graph, prepared_network_data: gpd.GeoDataFrame) -> None:
    """
    Add nodes to the REC1 river network along with their attributes.

    Parameters
    ----------
    rec1_network : nx.Graph
        The REC1 river network, a directed graph, to which nodes will be added.
    prepared_network_data : gpd.GeoDataFrame
        A GeoDataFrame containing the necessary data for constructing the river network for the catchment area.

    Returns
    -------
    None
        This function does not return any value.
    """
    # Iterate over rows in the prepared network data
    for _, row_edge in prepared_network_data.iterrows():
        # Extract node and coordinate information
        first_node, first_coord = row_edge["first_node"], row_edge["first_coord"]
        last_node, last_coord = row_edge["last_node"], row_edge["last_coord"]
        # Add nodes to the river network along with their attributes
        rec1_network.add_node(first_node, geometry=first_coord)
        rec1_network.add_node(last_node, geometry=last_coord)


def add_initial_edges_to_network(rec1_network: nx.Graph, prepared_network_data: gpd.GeoDataFrame) -> None:
    """
    Add initial edges to the REC1 river network along with their attributes.

    Parameters
    ----------
    rec1_network : nx.Graph
        The REC1 river network, a directed graph, to which initial edges will be added.
    prepared_network_data : gpd.GeoDataFrame
        A GeoDataFrame containing the necessary data for constructing the river network for the catchment area.

    Returns
    -------
    None
        This function does not return any value.
    """
    # Iterate through each edge in the prepared network data
    for _, current_edge in prepared_network_data.iterrows():
        # Extract the area of the current edge
        current_edge_area = current_edge["areakm2"]
        # Find connected edges based on the first node of the current edge
        connected_edges = prepared_network_data[prepared_network_data["last_node"] == current_edge["first_node"]]

        # Check if there are any connected edges
        if not connected_edges.empty:
            # Iterate through connected edges to establish initial connections
            for _, connected_edge in connected_edges.iterrows():
                # Extract the area of the connected edge
                connected_edge_area = connected_edge["areakm2"]

                # Determine the direction of edge connection based on their areas
                if current_edge_area < connected_edge_area:
                    # Assign from and to nodes for the current edge and the connected edge
                    current_from_node, current_to_node = current_edge[["last_node", "first_node"]]
                    connected_from_node, connected_to_node = connected_edge[["last_node", "first_node"]]
                else:
                    # Assign from and to nodes for the current edge and the connected edge (reversed order)
                    connected_from_node, connected_to_node = connected_edge[["first_node", "last_node"]]
                    current_from_node, current_to_node = current_edge[["first_node", "last_node"]]

                # Create a list of tuples containing edges to be added
                edges = [
                    (current_from_node, current_to_node, current_edge),
                    (connected_from_node, connected_to_node, connected_edge)
                ]

                # Add the edges to the river network along with their attributes
                for from_node, to_node, edge_attributes in edges:
                    rec1_network.add_edge(
                        from_node,
                        to_node,
                        objectid=edge_attributes["objectid"],
                        nzreach=edge_attributes["nzreach"],
                        strm_order=edge_attributes["strm_order"],
                        areakm2=edge_attributes["areakm2"],
                        is_largest_area=edge_attributes["is_largest_area"],
                        catch_id=edge_attributes["catch_id"],
                        geometry=edge_attributes["geometry"]
                    )


def identify_absent_edges_to_add(rec1_network: nx.Graph, prepared_network_data: gpd.GeoDataFrame) -> gpd.GeoDataFrame:
    """
    Identify edges that are absent from the REC1 river network and require addition.

    Parameters
    ----------
    rec1_network : nx.Graph
        The REC1 river network, a directed graph.
    prepared_network_data : gpd.GeoDataFrame
        A GeoDataFrame containing the necessary data for constructing the river network for the catchment area.
>>>>>>> 03866004

    Returns
    -------
    gpd.GeoDataFrame
<<<<<<< HEAD
        A GeoDataFrame containing the boundary points where the REC1 rivers intersect with the catchment area boundary.
    """
    # Get the exterior boundary of the catchment area
    catchment_boundary = catchment_area.exterior.iloc[0]
    # Filter REC1 network data to obtain only the features intersecting with the catchment area boundary
    rec1_on_bbox = rec1_network_data[rec1_network_data.intersects(catchment_boundary)].reset_index(drop=True)
    # Initialize an empty list to store REC1 boundary points
    rec1_bound_points = []
    # Iterate over each row in the 'rec1_on_bbox' GeoDataFrame
    for _, row in rec1_on_bbox.iterrows():
        # Get the geometry for the current row
        geometry = row["geometry"]
        # Find the intersection between the catchment area boundary and REC1 geometry
        boundary_point = catchment_boundary.intersection(geometry)
        # Append the boundary point to the list
        rec1_bound_points.append(boundary_point)
    # Create a new column to store REC1 boundary points
    rec1_on_bbox["rec1_boundary_point"] = gpd.GeoSeries(rec1_bound_points, crs=rec1_on_bbox.crs)
    # Set the geometry of the GeoDataFrame to REC1 boundary point centroids
    rec1_bound_points_on_bbox = rec1_on_bbox.set_geometry("rec1_boundary_point")
    # Rename the 'geometry' column to 'rec1_river_line' for better clarity
    rec1_bound_points_on_bbox.rename(columns={'geometry': 'rec1_river_line'}, inplace=True)
    # rec1_bound_points_on_bbox = rec1_bound_points_on_bbox.drop(index=6) # what to do for this scenario (removed id 230484)??

    node_dict = {}
    for _, row in rec1_bound_points_on_bbox.iterrows():
        if row['node_direction'] == 'to':
            node_dict[row['objectid']] = row['first_node']
        else:
            node_dict[row['objectid']] = row['last_node']

    nodes_to_remove = []
    for object_id, node_number in node_dict.items():
        descendants = nx.descendants(rec1_network, node_number)
        downstream_nodes = [descendant for descendant in descendants if descendant in node_dict.values()]
        if downstream_nodes:
            nodes_to_remove.append(object_id)

    for object_id in nodes_to_remove:
        node_dict.pop(object_id)

    # Return the filtered GeoDataFrame based on remaining node_dict keys
    rec1_bound_points_on_bbox = rec1_bound_points_on_bbox[rec1_bound_points_on_bbox['objectid'].isin(node_dict.keys())]

    return rec1_bound_points_on_bbox


def get_rec1_network_data_on_bbox(
        catchment_area: gpd.GeoDataFrame,
        rec1_network_data: gpd.GeoDataFrame,
        rec1_network: nx.Graph) -> gpd.GeoDataFrame:
=======
        A GeoDataFrame containing edges that are absent from the REC1 river network and require addition.
    """
    # Check for existing edges in the river network
    edge_exists = prepared_network_data.apply(
        lambda row:
        rec1_network.has_edge(row["first_node"], row["last_node"]) or
        rec1_network.has_edge(row["last_node"], row["first_node"]),
        axis=1
    )
    # Select edges that are absent in the REC1 river network
    absent_edges = prepared_network_data[~edge_exists].reset_index(drop=True)
    # Filter edges that have both the largest catchment area and both nodes intersect the catchment_area
    absent_edges_to_add = absent_edges[absent_edges["is_largest_area"]]
    absent_edges_to_add = absent_edges_to_add[~absent_edges_to_add["node_intersect_aoi"].isna()]
    return absent_edges_to_add.reset_index(drop=True)


def add_absent_edges_to_network(
        engine: Engine,
        catchment_area: gpd.GeoDataFrame,
        rec1_network: nx.Graph,
        prepared_network_data: gpd.GeoDataFrame) -> None:
>>>>>>> 03866004
    """
    Add absent edges that are required for the current river network construction to the REC1 river network along with
    their attributes.

    Parameters
    ----------
    engine : Engine
        The engine used to connect to the database.
    catchment_area : gpd.GeoDataFrame,
        A GeoDataFrame representing the catchment area.
    rec1_network : nx.Graph
        The REC1 river network, a directed graph, to which absent edges will be added.
    prepared_network_data : gpd.GeoDataFrame
        A GeoDataFrame containing the necessary data for constructing the river network for the catchment area.

    Returns
    -------
    None
        This function does not return any value.
    """
    # Identify edges that are absent from the REC1 river network and require addition
    absent_edges_to_add = identify_absent_edges_to_add(rec1_network, prepared_network_data)

    # Check if there are any absent edges to add
    if not absent_edges_to_add.empty:
        # Obtain the hydro DEM and its spatial extent
        hydro_dem, hydro_dem_extent, _ = main_river.retrieve_hydro_dem_info(engine, catchment_area)
        # Get the boundary point of each absent edge that intersects with the hydro DEM extent
        absent_edges_to_add["boundary_point"] = absent_edges_to_add["geometry"].intersection(hydro_dem_extent)

        # Iterate through each absent edge
        for _, absent_edge in absent_edges_to_add.iterrows():
            # Get how the nodes of each edge intersect with the catchment area
            node_intersect_aoi = absent_edge["node_intersect_aoi"]

            if node_intersect_aoi == "first_node":
                # When only the first node of the edge intersects with the catchment area,
                # use the boundary point on the Hydro DEM extent as the edge's end point
                first_coord, last_coord = absent_edge["first_coord"], absent_edge["boundary_point"]
            elif node_intersect_aoi == "last_node":
                # When only the last node of the edge intersects with the catchment area,
                # use the boundary point on the Hydro DEM extent as the edge's start point
                first_coord, last_coord = absent_edge["boundary_point"], absent_edge["last_coord"]
            else:
                # When both nodes of the edge intersect the catchment area,
                # use the coordinates of both nodes as the edge's start and end points
                first_coord, last_coord = absent_edge["first_coord"], absent_edge["last_coord"]

            # Retrieve elevation values for the edge's start and end points from the hydro DEM
            first_coord_z_val = hydro_dem.sel(x=first_coord.x, y=first_coord.y, method="nearest")['z'].values.item()
            last_coord_z_val = hydro_dem.sel(x=last_coord.x, y=last_coord.y, method="nearest")['z'].values.item()

            # Determine the direction of the edge based on elevation values
            if first_coord_z_val > last_coord_z_val:
                from_node, to_node = absent_edge["first_node"], absent_edge["last_node"]
            else:
                from_node, to_node = absent_edge["last_node"], absent_edge["first_node"]

            # Add the edge to the REC1 network with its attributes
            rec1_network.add_edge(
                from_node,
                to_node,
                objectid=absent_edge["objectid"],
                nzreach=absent_edge["nzreach"],
                strm_order=absent_edge["strm_order"],
                areakm2=absent_edge["areakm2"],
                is_largest_area=absent_edge["is_largest_area"],
                catch_id=absent_edge["catch_id"],
                geometry=absent_edge["geometry"]
            )


def add_edge_directions_to_network_data(
        engine: Engine,
        rec1_network_id: int,
        rec1_network: nx.Graph,
        prepared_network_data: gpd.GeoDataFrame) -> gpd.GeoDataFrame:
    """
    Add edge directions to the river network data based on the provided REC1 river network.
    Subsequently, eliminate REC1 geometries from the network data where the edge direction is absent (None), and
    append these excluded REC1 geometries to the relevant database table.

    Parameters
    ----------
    engine : Engine
        The engine used to connect to the database.
    rec1_network_id : int
        An identifier for the river network associated with the current run.
    rec1_network : nx.Graph
        The REC1 river network, a directed graph, used to determine the edge directions.
    prepared_network_data : gpd.GeoDataFrame
        A GeoDataFrame containing the necessary data for constructing the river network for the catchment area.

    Returns
    -------
    gpd.GeoDataFrame
        A GeoDataFrame containing the updated river network data with added edge directions.
    """
    # Create a copy of the prepared network data to avoid modifying the original data
    network_data = prepared_network_data.copy()
    # Initialize an empty list to store edge directions
    directions = []
    # Iterate over rows in the network data
    for _, row in network_data.iterrows():
        # Check if there's an edge from first_node to last_node in REC1 network
        if rec1_network.has_edge(row["first_node"], row["last_node"]):
            # If there's an edge from first_node to last_node, the edge direction is 'to'
            directions.append("to")
        # Check if there's an edge from last_node to first_node in REC1 network
        elif rec1_network.has_edge(row["last_node"], row["first_node"]):
            # If there's an edge from last_node to first_node, the edge direction is 'from'
            directions.append("from")
        else:
            # If no edge exists in either direction, the edge direction is None
            directions.append(None)
    # Add the computed edge directions to the network data as a new column
    network_data["node_direction"] = directions
    # Remove rows from the network data where the edge direction is None
    rec1_network_data = network_data[~network_data["node_direction"].isna()].reset_index(drop=True)
    # Identify edges that were not added to the network
    rec1_network_exclusions = network_data[network_data["node_direction"].isna()].reset_index(drop=True)
    # Add excluded REC1 geometries in the River Network to the relevant database table
    add_network_exclusions_to_db(engine, rec1_network_id, rec1_network_exclusions,
                                 exclusion_cause="undetermined edge direction")
    # Return the updated network data with added edge directions
    return rec1_network_data


def remove_unconnected_edges_from_network(
        engine: Engine,
        rec1_network_id: int,
        rec1_network: nx.Graph,
        rec1_network_data: gpd.GeoDataFrame) -> gpd.GeoDataFrame:
    """
    Remove REC1 river network edges that are not connected to their respective sea-draining catchment's end nodes.

    Parameters
    ----------
    engine : Engine
        The engine used to connect to the database.
    rec1_network_id : int
        An identifier for the river network associated with the current run.
    rec1_network : nx.Graph
        The REC1 river network, a directed graph, used to identify edges that are connected to the end nodes of their
        respective sea-draining catchments.
    rec1_network_data : gpd.GeoDataFrame
<<<<<<< HEAD
        A GeoDataFrame containing the REC1 network data.
    rec1_network : nx.Graph
        The REC1 river network, a directed graph.
=======
        A GeoDataFrame containing the REC1 river network data with added edge directions.
>>>>>>> 03866004

    Returns
    -------
    gpd.GeoDataFrame
<<<<<<< HEAD
        A GeoDataFrame containing the REC1 network data that intersects with the catchment area boundary,
        along with the corresponding points of intersection on the boundary.
    """
    # Get the line segments representing the catchment area boundary
    catchment_boundary_lines = main_river.get_catchment_boundary_lines(catchment_area)
    # Get the boundary points where the REC1 rivers intersect with the catchment area boundary
    rec1_bound_points = get_rec1_boundary_points_on_bbox(catchment_area, rec1_network_data, rec1_network)
    # Perform a spatial join between the REC1 boundary points and catchment boundary lines
    rec1_network_data_on_bbox = gpd.sjoin(
        rec1_bound_points, catchment_boundary_lines, how='left', predicate='intersects')
    # Remove unnecessary column
    rec1_network_data_on_bbox.drop(columns=['index_right'], inplace=True)
    # Merge the catchment boundary lines with the REC1 network data based on boundary line number
    rec1_network_data_on_bbox = rec1_network_data_on_bbox.merge(
        catchment_boundary_lines, on='boundary_line_no', how='left').sort_index()
    # Rename the geometry column to 'boundary_line' for better clarity
    rec1_network_data_on_bbox.rename(columns={'geometry': 'boundary_line'}, inplace=True)
    return rec1_network_data_on_bbox
=======
        A GeoDataFrame containing the modified river network data with REC1 geometries removed if they are not
        connected to their end nodes within their respective sea-draining catchments.
    """
    # Group the data by sea-draining catchment ID
    grouped_data = rec1_network_data.groupby("catch_id")
    # Initialize an empty list to keep track of REC1 geometries that need to be removed
    rec1_edges_to_remove = []
    # Iterate through each sea-draining catchment's network data
    for _, data in grouped_data:
        # Find the edge with the largest area within the current catchment
        largest_edge = data[data["is_largest_area"]].squeeze()
        # Determine the end node of the current catchment based on its direction
        catch_end_node = (
            largest_edge["last_node"] if largest_edge["node_direction"] == "to" else largest_edge["first_node"]
        )
        # Iterate through the edges within the current catchment
        for _, edge in data.iterrows():
            # Determine the starting node of the current edge based on its direction
            edge_start_node = edge["first_node"] if edge["node_direction"] == "to" else edge["last_node"]
            # Check if there is a path from the edge's start node to the catchment's end node
            if not nx.has_path(rec1_network, edge_start_node, catch_end_node):
                # If there isn't a path, remove the edge from the REC1 network
                rec1_network.remove_edge(edge["first_node"], edge["last_node"])
                # Add the edge's object ID to the list of edges to be removed
                rec1_edges_to_remove.append(edge["objectid"])
    # Filter to remove REC1 geometries that were excluded
    rec1_network_data_update = (
        rec1_network_data[~rec1_network_data["objectid"].isin(rec1_edges_to_remove)].reset_index(drop=True)
    )
    # Create a GeoDataFrame containing the edges that were removed from the REC1 network
    rec1_network_exclusions = (
        rec1_network_data[rec1_network_data["objectid"].isin(rec1_edges_to_remove)].reset_index(drop=True)
    )
    # Add excluded REC1 geometries in the River Network to the relevant database table
    add_network_exclusions_to_db(engine, rec1_network_id, rec1_network_exclusions,
                                 exclusion_cause="unconnected to its respective sea-draining catchment end node")
    return rec1_network_data_update


def build_rec1_river_network(
        engine: Engine,
        catchment_area: gpd.GeoDataFrame,
        rec1_network_id: int) -> Tuple[nx.DiGraph, gpd.GeoDataFrame]:
    """
    Builds a river network for the catchment area using the REC1 data.

    Parameters
    ----------
    engine : Engine
        The engine used to connect to the database.
    catchment_area : gpd.GeoDataFrame
        A GeoDataFrame representing the catchment area.
    rec1_network_id : int
        An identifier for the river network associated with the current run.

    Returns
    -------
    Tuple[nx.DiGraph, gpd.GeoDataFrame]
        A tuple containing the constructed REC1 river network, represented as a directed graph (DiGraph),
        along with its associated data in the form of a GeoDataFrame.
    """
    # Get REC1 data from the database for the catchment area
    rec1_data_with_sdc = river_data_to_from_db.get_rec1_data_with_sdc_from_db(engine, catchment_area, rec1_network_id)
    # Prepare network data for construction
    prepared_network_data = prepare_network_data_for_construction(catchment_area, rec1_data_with_sdc)
    # Initialize an empty directed graph to represent the REC1 river network
    rec1_network = nx.DiGraph()
    # Add nodes to the REC1 river network
    add_nodes_to_network(rec1_network, prepared_network_data)
    # Connect nodes in the REC1 river network with initial edges
    add_initial_edges_to_network(rec1_network, prepared_network_data)
    # Complete the network by adding necessary remaining edges
    add_absent_edges_to_network(engine, catchment_area, rec1_network, prepared_network_data)
    # Integrate edge directions into the network data based on the REC1 river network structure
    network_data = add_edge_directions_to_network_data(engine, rec1_network_id, rec1_network, prepared_network_data)
    # Identify and remove unconnected edges from the network
    rec1_network_data = remove_unconnected_edges_from_network(engine, rec1_network_id, rec1_network, network_data)
    # Identify nodes with neither incoming nor outgoing edges and remove them from the network
    isolated_nodes = [node for node in rec1_network.nodes() if not rec1_network.degree(node)]
    rec1_network.remove_nodes_from(isolated_nodes)
    # Return the constructed REC1 river network and its associated data
    return rec1_network, rec1_network_data


def get_rec1_river_network(engine: Engine, catchment_area: gpd.GeoDataFrame) -> Tuple[nx.Graph, gpd.GeoDataFrame]:
    """
    Retrieve or create REC1 river network for the specified catchment area.

    Parameters
    ----------
    engine : Engine
        The engine used to connect to the database.
    catchment_area : gpd.GeoDataFrame
        A GeoDataFrame representing the catchment area.

    Returns
    -------
    Tuple[nx.Graph, gpd.GeoDataFrame]
        A tuple containing the REC1 river network as a directed graph (DiGraph) and its associated data
        as a GeoDataFrame.
    """
    # Obtain the identifier for the REC1 river network associated with each run
    rec1_network_id = get_next_network_id(engine)
    # Retrieve existing REC1 river network metadata for the specified catchment area from the database
    existing_network_meta = get_existing_network_metadata_from_db(engine, catchment_area)

    if existing_network_meta.empty:
        # If no existing REC1 river network metadata is found, build the REC1 river network
        rec1_network, rec1_network_data = build_rec1_river_network(engine, catchment_area, rec1_network_id)
        # Store the newly created REC1 river network in the database
        store_rec1_network_to_db(engine, catchment_area, rec1_network_id, rec1_network, rec1_network_data)
    else:
        # If existing REC1 river network metadata is found, retrieve the network and its associated data
        rec1_network, rec1_network_data = get_existing_network(engine, existing_network_meta)
    return rec1_network, rec1_network_data
>>>>>>> 03866004
<|MERGE_RESOLUTION|>--- conflicted
+++ resolved
@@ -6,11 +6,11 @@
 import logging
 from typing import Dict, Tuple
 
+import geopandas as gpd
+import networkx as nx
 import numpy as np
-import geopandas as gpd
 from shapely.geometry import Point
 from sqlalchemy.engine import Engine
-import networkx as nx
 
 from src.dynamic_boundary_conditions.river import main_river, river_data_to_from_db
 from src.dynamic_boundary_conditions.river.river_network_to_from_db import (
@@ -20,11 +20,6 @@
     get_existing_network_metadata_from_db,
     get_existing_network
 )
-<<<<<<< HEAD
-from src.digitaltwin.tables import check_table_exists, create_table, RiverNetworkExclusions
-from newzealidar.utils import get_dem_band_and_resolution_by_geometry
-=======
->>>>>>> 03866004
 
 log = logging.getLogger(__name__)
 
@@ -85,7 +80,6 @@
     # Map the last coordinates of LineStrings to their corresponding node indices and assign to the "last_node" column
     rec1_data_w_nodes["last_node"] = rec1_data_w_nodes["last_coord"].apply(lambda x: unique_nodes_dict.get(x, None))
     return rec1_data_w_nodes
-<<<<<<< HEAD
 
 
 def add_nodes_intersection_type(
@@ -110,19 +104,19 @@
     # Extract the catchment polygon from the GeoDataFrame
     catchment_polygon = catchment_area["geometry"][0]
     # Calculate if the first and last coordinates/nodes intersect with the catchment_area
-    rec1_data_with_nodes['first_intersects'] = rec1_data_with_nodes['first_coord'].intersects(catchment_polygon)
-    rec1_data_with_nodes['last_intersects'] = rec1_data_with_nodes['last_coord'].intersects(catchment_polygon)
-    # Define conditions and corresponding values for 'intersection_type' column
+    rec1_data_with_nodes["first_intersects"] = rec1_data_with_nodes["first_coord"].intersects(catchment_polygon)
+    rec1_data_with_nodes["last_intersects"] = rec1_data_with_nodes["last_coord"].intersects(catchment_polygon)
+    # Define conditions and corresponding values for 'node_intersect_aoi' column
     conditions = [
-        (rec1_data_with_nodes['first_intersects'] & rec1_data_with_nodes['last_intersects']),
-        (rec1_data_with_nodes['first_intersects']),
-        (rec1_data_with_nodes['last_intersects'])
+        (rec1_data_with_nodes["first_intersects"] & rec1_data_with_nodes["last_intersects"]),
+        (rec1_data_with_nodes["first_intersects"]),
+        (rec1_data_with_nodes["last_intersects"])
     ]
-    values = ['both_nodes', 'first_node', 'last_node']
-    # Create 'intersection_type' column based on conditions
-    rec1_data_with_nodes['intersect_catchment'] = np.select(conditions, values, default=None)
+    values = ["both_nodes", "first_node", "last_node"]
+    # Create 'node_intersect_aoi' column based on conditions
+    rec1_data_with_nodes["node_intersect_aoi"] = np.select(conditions, values, default=None)
     # Remove unnecessary column
-    rec1_data_with_nodes = rec1_data_with_nodes.drop(columns=['first_intersects', 'last_intersects'])
+    rec1_data_with_nodes = rec1_data_with_nodes.drop(columns=["first_intersects", "last_intersects"])
     return rec1_data_with_nodes
 
 
@@ -147,12 +141,12 @@
     """
     # Add columns for the first and last coordinates/nodes of each LineString in the REC1 data
     rec1_data_with_nodes = add_nodes_to_rec1(rec1_data_with_sdc)
-    # Calculate and add an 'intersection_type' column for the nodes
+    # Calculate and add a 'node_intersect_aoi' column for the nodes
     prepared_network_data = add_nodes_intersection_type(catchment_area, rec1_data_with_nodes)
     # Group the data by sea-draining catchments (identified by 'catch_id')
     grouped_data = prepared_network_data.groupby("catch_id")
     # Determine the river segment in each sea-draining catchment with the largest area
-    prepared_network_data['is_largest_area'] = grouped_data['areakm2'].transform(lambda x: x == x.max())
+    prepared_network_data["is_largest_area"] = grouped_data["areakm2"].transform(lambda x: x == x.max())
     return prepared_network_data
 
 
@@ -259,23 +253,19 @@
     gpd.GeoDataFrame
         A GeoDataFrame containing edges that are absent from the REC1 river network and require addition.
     """
-    # Find the maximum value of "first_node" in the prepared network data
-    max_first_node = prepared_network_data["first_node"].max()
-    # Filter the prepared network data to include only edges where "last_node" is greater than the maximum "first_node"
-    filtered_data = prepared_network_data[prepared_network_data["last_node"] > max_first_node]
-    # Check for existing edges in the river network using the filtered data
-    edge_exists = filtered_data.apply(
+    # Check for existing edges in the river network
+    edge_exists = prepared_network_data.apply(
         lambda row:
         rec1_network.has_edge(row["first_node"], row["last_node"]) or
         rec1_network.has_edge(row["last_node"], row["first_node"]),
         axis=1
     )
     # Select edges that are absent in the REC1 river network
-    absent_edges = filtered_data[~edge_exists].reset_index(drop=True)
-    # Filter edges that have both the largest catchment area and intersect the catchment_area
+    absent_edges = prepared_network_data[~edge_exists].reset_index(drop=True)
+    # Filter edges that have both the largest catchment area and both nodes intersect the catchment_area
     absent_edges_to_add = absent_edges[absent_edges["is_largest_area"]]
-    absent_edges_to_add = absent_edges_to_add[~absent_edges_to_add['intersect_catchment'].isna()]
-    return absent_edges_to_add
+    absent_edges_to_add = absent_edges_to_add[~absent_edges_to_add["node_intersect_aoi"].isna()]
+    return absent_edges_to_add.reset_index(drop=True)
 
 
 def add_absent_edges_to_network(
@@ -291,7 +281,7 @@
     ----------
     engine : Engine
         The engine used to connect to the database.
-    catchment_area : GeoDataFrame
+    catchment_area : gpd.GeoDataFrame,
         A GeoDataFrame representing the catchment area.
     rec1_network : nx.Graph
         The REC1 river network, a directed graph, to which absent edges will be added.
@@ -306,31 +296,30 @@
     # Identify edges that are absent from the REC1 river network and require addition
     absent_edges_to_add = identify_absent_edges_to_add(rec1_network, prepared_network_data)
 
-    # Determine the direction of absent edges
+    # Check if there are any absent edges to add
     if not absent_edges_to_add.empty:
         # Obtain the hydro DEM and its spatial extent
-        hydro_dem, _ = get_dem_band_and_resolution_by_geometry(engine, catchment_area)
-        hydro_dem_extent = main_river.get_extent_of_hydro_dem(engine, catchment_area)
-
-        # Iterate through the selected intersection edges
+        hydro_dem, hydro_dem_extent, _ = main_river.retrieve_hydro_dem_info(engine, catchment_area)
+        # Get the boundary point of each absent edge that intersects with the hydro DEM extent
+        absent_edges_to_add["boundary_point"] = absent_edges_to_add["geometry"].intersection(hydro_dem_extent)
+
+        # Iterate through each absent edge
         for _, absent_edge in absent_edges_to_add.iterrows():
             # Get how the nodes of each edge intersect with the catchment area
-            intersect_catchment = absent_edge['intersect_catchment']
-
-            if intersect_catchment == "both_nodes":
-                # When both nodes of the edge intersect the catchment area
-                # Use the coordinates of both nodes as the edge's start and end points
+            node_intersect_aoi = absent_edge["node_intersect_aoi"]
+
+            if node_intersect_aoi == "first_node":
+                # When only the first node of the edge intersects with the catchment area,
+                # use the boundary point on the Hydro DEM extent as the edge's end point
+                first_coord, last_coord = absent_edge["first_coord"], absent_edge["boundary_point"]
+            elif node_intersect_aoi == "last_node":
+                # When only the last node of the edge intersects with the catchment area,
+                # use the boundary point on the Hydro DEM extent as the edge's start point
+                first_coord, last_coord = absent_edge["boundary_point"], absent_edge["last_coord"]
+            else:
+                # When both nodes of the edge intersect the catchment area,
+                # use the coordinates of both nodes as the edge's start and end points
                 first_coord, last_coord = absent_edge["first_coord"], absent_edge["last_coord"]
-            elif intersect_catchment == "first_node":
-                # When only the first node of the edge intersects with the catchment area
-                # Use the boundary point on the Hydro DEM extent as the edge's end point
-                boundary_point = hydro_dem_extent.intersection(absent_edge['geometry'])
-                first_coord, last_coord = absent_edge["first_coord"], boundary_point
-            else:
-                # When only the last node of the edge intersects with the catchment area
-                # Use the boundary point on the Hydro DEM extent as the edge's start point
-                boundary_point = hydro_dem_extent.intersection(absent_edge['geometry'])
-                first_coord, last_coord = boundary_point, absent_edge["last_coord"]
 
             # Retrieve elevation values for the edge's start and end points from the hydro DEM
             first_coord_z_val = hydro_dem.sel(x=first_coord.x, y=first_coord.y, method="nearest")['z'].values.item()
@@ -407,7 +396,7 @@
     rec1_network_exclusions = network_data[network_data["node_direction"].isna()].reset_index(drop=True)
     # Add excluded REC1 geometries in the River Network to the relevant database table
     add_network_exclusions_to_db(engine, rec1_network_id, rec1_network_exclusions,
-                                 exclusion_cause="unable to determine edge direction")
+                                 exclusion_cause="undetermined edge direction")
     # Return the updated network data with added edge directions
     return rec1_network_data
 
@@ -549,559 +538,4 @@
     else:
         # If existing REC1 river network metadata is found, retrieve the network and its associated data
         rec1_network, rec1_network_data = get_existing_network(engine, existing_network_meta)
-    return rec1_network, rec1_network_data
-
-
-def get_rec1_boundary_points_on_bbox(
-        catchment_area: gpd.GeoDataFrame,
-        rec1_network_data: gpd.GeoDataFrame,
-        rec1_network: nx.Graph) -> gpd.GeoDataFrame:
-=======
-
-
-def add_nodes_intersection_type(
-        catchment_area: gpd.GeoDataFrame,
-        rec1_data_with_nodes: gpd.GeoDataFrame) -> gpd.GeoDataFrame:
-    """
-    Calculate and add an 'intersection_type' column to the GeoDataFrame that contains REC1 data with node information.
-
-    Parameters
-    ----------
-    catchment_area : gpd.GeoDataFrame
-        A GeoDataFrame representing the catchment area.
-    rec1_data_with_nodes : gpd.GeoDataFrame
-        A GeoDataFrame containing the REC1 data for the catchment area with additional columns for the
-        first and last coordinates/nodes of each LineString.
-
-    Returns
-    -------
-    gpd.GeoDataFrame
-        The input GeoDataFrame with the 'intersection_type' column added.
-    """
-    # Extract the catchment polygon from the GeoDataFrame
-    catchment_polygon = catchment_area["geometry"][0]
-    # Calculate if the first and last coordinates/nodes intersect with the catchment_area
-    rec1_data_with_nodes["first_intersects"] = rec1_data_with_nodes["first_coord"].intersects(catchment_polygon)
-    rec1_data_with_nodes["last_intersects"] = rec1_data_with_nodes["last_coord"].intersects(catchment_polygon)
-    # Define conditions and corresponding values for 'node_intersect_aoi' column
-    conditions = [
-        (rec1_data_with_nodes["first_intersects"] & rec1_data_with_nodes["last_intersects"]),
-        (rec1_data_with_nodes["first_intersects"]),
-        (rec1_data_with_nodes["last_intersects"])
-    ]
-    values = ["both_nodes", "first_node", "last_node"]
-    # Create 'node_intersect_aoi' column based on conditions
-    rec1_data_with_nodes["node_intersect_aoi"] = np.select(conditions, values, default=None)
-    # Remove unnecessary column
-    rec1_data_with_nodes = rec1_data_with_nodes.drop(columns=["first_intersects", "last_intersects"])
-    return rec1_data_with_nodes
-
-
-def prepare_network_data_for_construction(
-        catchment_area: gpd.GeoDataFrame,
-        rec1_data_with_sdc: gpd.GeoDataFrame) -> gpd.GeoDataFrame:
->>>>>>> 03866004
-    """
-    Prepares the necessary data for constructing the river network for the catchment area using the REC1 data.
-
-    Parameters
-    ----------
-    catchment_area : gpd.GeoDataFrame
-        A GeoDataFrame representing the catchment area.
-<<<<<<< HEAD
-    rec1_network_data : gpd.GeoDataFrame
-        A GeoDataFrame containing the REC1 network data.
-    rec1_network : nx.Graph
-        The REC1 river network, a directed graph.
-=======
-    rec1_data_with_sdc : gpd.GeoDataFrame
-        A GeoDataFrame containing the REC1 data for the catchment area with an additional column that identifies
-        the associated sea-draining catchment for each REC1 geometry.
-
-    Returns
-    -------
-    gpd.GeoDataFrame
-        A GeoDataFrame containing the necessary data for constructing the river network for the catchment area.
-    """
-    # Add columns for the first and last coordinates/nodes of each LineString in the REC1 data
-    rec1_data_with_nodes = add_nodes_to_rec1(rec1_data_with_sdc)
-    # Calculate and add a 'node_intersect_aoi' column for the nodes
-    prepared_network_data = add_nodes_intersection_type(catchment_area, rec1_data_with_nodes)
-    # Group the data by sea-draining catchments (identified by 'catch_id')
-    grouped_data = prepared_network_data.groupby("catch_id")
-    # Determine the river segment in each sea-draining catchment with the largest area
-    prepared_network_data["is_largest_area"] = grouped_data["areakm2"].transform(lambda x: x == x.max())
-    return prepared_network_data
-
-
-def add_nodes_to_network(rec1_network: nx.Graph, prepared_network_data: gpd.GeoDataFrame) -> None:
-    """
-    Add nodes to the REC1 river network along with their attributes.
-
-    Parameters
-    ----------
-    rec1_network : nx.Graph
-        The REC1 river network, a directed graph, to which nodes will be added.
-    prepared_network_data : gpd.GeoDataFrame
-        A GeoDataFrame containing the necessary data for constructing the river network for the catchment area.
-
-    Returns
-    -------
-    None
-        This function does not return any value.
-    """
-    # Iterate over rows in the prepared network data
-    for _, row_edge in prepared_network_data.iterrows():
-        # Extract node and coordinate information
-        first_node, first_coord = row_edge["first_node"], row_edge["first_coord"]
-        last_node, last_coord = row_edge["last_node"], row_edge["last_coord"]
-        # Add nodes to the river network along with their attributes
-        rec1_network.add_node(first_node, geometry=first_coord)
-        rec1_network.add_node(last_node, geometry=last_coord)
-
-
-def add_initial_edges_to_network(rec1_network: nx.Graph, prepared_network_data: gpd.GeoDataFrame) -> None:
-    """
-    Add initial edges to the REC1 river network along with their attributes.
-
-    Parameters
-    ----------
-    rec1_network : nx.Graph
-        The REC1 river network, a directed graph, to which initial edges will be added.
-    prepared_network_data : gpd.GeoDataFrame
-        A GeoDataFrame containing the necessary data for constructing the river network for the catchment area.
-
-    Returns
-    -------
-    None
-        This function does not return any value.
-    """
-    # Iterate through each edge in the prepared network data
-    for _, current_edge in prepared_network_data.iterrows():
-        # Extract the area of the current edge
-        current_edge_area = current_edge["areakm2"]
-        # Find connected edges based on the first node of the current edge
-        connected_edges = prepared_network_data[prepared_network_data["last_node"] == current_edge["first_node"]]
-
-        # Check if there are any connected edges
-        if not connected_edges.empty:
-            # Iterate through connected edges to establish initial connections
-            for _, connected_edge in connected_edges.iterrows():
-                # Extract the area of the connected edge
-                connected_edge_area = connected_edge["areakm2"]
-
-                # Determine the direction of edge connection based on their areas
-                if current_edge_area < connected_edge_area:
-                    # Assign from and to nodes for the current edge and the connected edge
-                    current_from_node, current_to_node = current_edge[["last_node", "first_node"]]
-                    connected_from_node, connected_to_node = connected_edge[["last_node", "first_node"]]
-                else:
-                    # Assign from and to nodes for the current edge and the connected edge (reversed order)
-                    connected_from_node, connected_to_node = connected_edge[["first_node", "last_node"]]
-                    current_from_node, current_to_node = current_edge[["first_node", "last_node"]]
-
-                # Create a list of tuples containing edges to be added
-                edges = [
-                    (current_from_node, current_to_node, current_edge),
-                    (connected_from_node, connected_to_node, connected_edge)
-                ]
-
-                # Add the edges to the river network along with their attributes
-                for from_node, to_node, edge_attributes in edges:
-                    rec1_network.add_edge(
-                        from_node,
-                        to_node,
-                        objectid=edge_attributes["objectid"],
-                        nzreach=edge_attributes["nzreach"],
-                        strm_order=edge_attributes["strm_order"],
-                        areakm2=edge_attributes["areakm2"],
-                        is_largest_area=edge_attributes["is_largest_area"],
-                        catch_id=edge_attributes["catch_id"],
-                        geometry=edge_attributes["geometry"]
-                    )
-
-
-def identify_absent_edges_to_add(rec1_network: nx.Graph, prepared_network_data: gpd.GeoDataFrame) -> gpd.GeoDataFrame:
-    """
-    Identify edges that are absent from the REC1 river network and require addition.
-
-    Parameters
-    ----------
-    rec1_network : nx.Graph
-        The REC1 river network, a directed graph.
-    prepared_network_data : gpd.GeoDataFrame
-        A GeoDataFrame containing the necessary data for constructing the river network for the catchment area.
->>>>>>> 03866004
-
-    Returns
-    -------
-    gpd.GeoDataFrame
-<<<<<<< HEAD
-        A GeoDataFrame containing the boundary points where the REC1 rivers intersect with the catchment area boundary.
-    """
-    # Get the exterior boundary of the catchment area
-    catchment_boundary = catchment_area.exterior.iloc[0]
-    # Filter REC1 network data to obtain only the features intersecting with the catchment area boundary
-    rec1_on_bbox = rec1_network_data[rec1_network_data.intersects(catchment_boundary)].reset_index(drop=True)
-    # Initialize an empty list to store REC1 boundary points
-    rec1_bound_points = []
-    # Iterate over each row in the 'rec1_on_bbox' GeoDataFrame
-    for _, row in rec1_on_bbox.iterrows():
-        # Get the geometry for the current row
-        geometry = row["geometry"]
-        # Find the intersection between the catchment area boundary and REC1 geometry
-        boundary_point = catchment_boundary.intersection(geometry)
-        # Append the boundary point to the list
-        rec1_bound_points.append(boundary_point)
-    # Create a new column to store REC1 boundary points
-    rec1_on_bbox["rec1_boundary_point"] = gpd.GeoSeries(rec1_bound_points, crs=rec1_on_bbox.crs)
-    # Set the geometry of the GeoDataFrame to REC1 boundary point centroids
-    rec1_bound_points_on_bbox = rec1_on_bbox.set_geometry("rec1_boundary_point")
-    # Rename the 'geometry' column to 'rec1_river_line' for better clarity
-    rec1_bound_points_on_bbox.rename(columns={'geometry': 'rec1_river_line'}, inplace=True)
-    # rec1_bound_points_on_bbox = rec1_bound_points_on_bbox.drop(index=6) # what to do for this scenario (removed id 230484)??
-
-    node_dict = {}
-    for _, row in rec1_bound_points_on_bbox.iterrows():
-        if row['node_direction'] == 'to':
-            node_dict[row['objectid']] = row['first_node']
-        else:
-            node_dict[row['objectid']] = row['last_node']
-
-    nodes_to_remove = []
-    for object_id, node_number in node_dict.items():
-        descendants = nx.descendants(rec1_network, node_number)
-        downstream_nodes = [descendant for descendant in descendants if descendant in node_dict.values()]
-        if downstream_nodes:
-            nodes_to_remove.append(object_id)
-
-    for object_id in nodes_to_remove:
-        node_dict.pop(object_id)
-
-    # Return the filtered GeoDataFrame based on remaining node_dict keys
-    rec1_bound_points_on_bbox = rec1_bound_points_on_bbox[rec1_bound_points_on_bbox['objectid'].isin(node_dict.keys())]
-
-    return rec1_bound_points_on_bbox
-
-
-def get_rec1_network_data_on_bbox(
-        catchment_area: gpd.GeoDataFrame,
-        rec1_network_data: gpd.GeoDataFrame,
-        rec1_network: nx.Graph) -> gpd.GeoDataFrame:
-=======
-        A GeoDataFrame containing edges that are absent from the REC1 river network and require addition.
-    """
-    # Check for existing edges in the river network
-    edge_exists = prepared_network_data.apply(
-        lambda row:
-        rec1_network.has_edge(row["first_node"], row["last_node"]) or
-        rec1_network.has_edge(row["last_node"], row["first_node"]),
-        axis=1
-    )
-    # Select edges that are absent in the REC1 river network
-    absent_edges = prepared_network_data[~edge_exists].reset_index(drop=True)
-    # Filter edges that have both the largest catchment area and both nodes intersect the catchment_area
-    absent_edges_to_add = absent_edges[absent_edges["is_largest_area"]]
-    absent_edges_to_add = absent_edges_to_add[~absent_edges_to_add["node_intersect_aoi"].isna()]
-    return absent_edges_to_add.reset_index(drop=True)
-
-
-def add_absent_edges_to_network(
-        engine: Engine,
-        catchment_area: gpd.GeoDataFrame,
-        rec1_network: nx.Graph,
-        prepared_network_data: gpd.GeoDataFrame) -> None:
->>>>>>> 03866004
-    """
-    Add absent edges that are required for the current river network construction to the REC1 river network along with
-    their attributes.
-
-    Parameters
-    ----------
-    engine : Engine
-        The engine used to connect to the database.
-    catchment_area : gpd.GeoDataFrame,
-        A GeoDataFrame representing the catchment area.
-    rec1_network : nx.Graph
-        The REC1 river network, a directed graph, to which absent edges will be added.
-    prepared_network_data : gpd.GeoDataFrame
-        A GeoDataFrame containing the necessary data for constructing the river network for the catchment area.
-
-    Returns
-    -------
-    None
-        This function does not return any value.
-    """
-    # Identify edges that are absent from the REC1 river network and require addition
-    absent_edges_to_add = identify_absent_edges_to_add(rec1_network, prepared_network_data)
-
-    # Check if there are any absent edges to add
-    if not absent_edges_to_add.empty:
-        # Obtain the hydro DEM and its spatial extent
-        hydro_dem, hydro_dem_extent, _ = main_river.retrieve_hydro_dem_info(engine, catchment_area)
-        # Get the boundary point of each absent edge that intersects with the hydro DEM extent
-        absent_edges_to_add["boundary_point"] = absent_edges_to_add["geometry"].intersection(hydro_dem_extent)
-
-        # Iterate through each absent edge
-        for _, absent_edge in absent_edges_to_add.iterrows():
-            # Get how the nodes of each edge intersect with the catchment area
-            node_intersect_aoi = absent_edge["node_intersect_aoi"]
-
-            if node_intersect_aoi == "first_node":
-                # When only the first node of the edge intersects with the catchment area,
-                # use the boundary point on the Hydro DEM extent as the edge's end point
-                first_coord, last_coord = absent_edge["first_coord"], absent_edge["boundary_point"]
-            elif node_intersect_aoi == "last_node":
-                # When only the last node of the edge intersects with the catchment area,
-                # use the boundary point on the Hydro DEM extent as the edge's start point
-                first_coord, last_coord = absent_edge["boundary_point"], absent_edge["last_coord"]
-            else:
-                # When both nodes of the edge intersect the catchment area,
-                # use the coordinates of both nodes as the edge's start and end points
-                first_coord, last_coord = absent_edge["first_coord"], absent_edge["last_coord"]
-
-            # Retrieve elevation values for the edge's start and end points from the hydro DEM
-            first_coord_z_val = hydro_dem.sel(x=first_coord.x, y=first_coord.y, method="nearest")['z'].values.item()
-            last_coord_z_val = hydro_dem.sel(x=last_coord.x, y=last_coord.y, method="nearest")['z'].values.item()
-
-            # Determine the direction of the edge based on elevation values
-            if first_coord_z_val > last_coord_z_val:
-                from_node, to_node = absent_edge["first_node"], absent_edge["last_node"]
-            else:
-                from_node, to_node = absent_edge["last_node"], absent_edge["first_node"]
-
-            # Add the edge to the REC1 network with its attributes
-            rec1_network.add_edge(
-                from_node,
-                to_node,
-                objectid=absent_edge["objectid"],
-                nzreach=absent_edge["nzreach"],
-                strm_order=absent_edge["strm_order"],
-                areakm2=absent_edge["areakm2"],
-                is_largest_area=absent_edge["is_largest_area"],
-                catch_id=absent_edge["catch_id"],
-                geometry=absent_edge["geometry"]
-            )
-
-
-def add_edge_directions_to_network_data(
-        engine: Engine,
-        rec1_network_id: int,
-        rec1_network: nx.Graph,
-        prepared_network_data: gpd.GeoDataFrame) -> gpd.GeoDataFrame:
-    """
-    Add edge directions to the river network data based on the provided REC1 river network.
-    Subsequently, eliminate REC1 geometries from the network data where the edge direction is absent (None), and
-    append these excluded REC1 geometries to the relevant database table.
-
-    Parameters
-    ----------
-    engine : Engine
-        The engine used to connect to the database.
-    rec1_network_id : int
-        An identifier for the river network associated with the current run.
-    rec1_network : nx.Graph
-        The REC1 river network, a directed graph, used to determine the edge directions.
-    prepared_network_data : gpd.GeoDataFrame
-        A GeoDataFrame containing the necessary data for constructing the river network for the catchment area.
-
-    Returns
-    -------
-    gpd.GeoDataFrame
-        A GeoDataFrame containing the updated river network data with added edge directions.
-    """
-    # Create a copy of the prepared network data to avoid modifying the original data
-    network_data = prepared_network_data.copy()
-    # Initialize an empty list to store edge directions
-    directions = []
-    # Iterate over rows in the network data
-    for _, row in network_data.iterrows():
-        # Check if there's an edge from first_node to last_node in REC1 network
-        if rec1_network.has_edge(row["first_node"], row["last_node"]):
-            # If there's an edge from first_node to last_node, the edge direction is 'to'
-            directions.append("to")
-        # Check if there's an edge from last_node to first_node in REC1 network
-        elif rec1_network.has_edge(row["last_node"], row["first_node"]):
-            # If there's an edge from last_node to first_node, the edge direction is 'from'
-            directions.append("from")
-        else:
-            # If no edge exists in either direction, the edge direction is None
-            directions.append(None)
-    # Add the computed edge directions to the network data as a new column
-    network_data["node_direction"] = directions
-    # Remove rows from the network data where the edge direction is None
-    rec1_network_data = network_data[~network_data["node_direction"].isna()].reset_index(drop=True)
-    # Identify edges that were not added to the network
-    rec1_network_exclusions = network_data[network_data["node_direction"].isna()].reset_index(drop=True)
-    # Add excluded REC1 geometries in the River Network to the relevant database table
-    add_network_exclusions_to_db(engine, rec1_network_id, rec1_network_exclusions,
-                                 exclusion_cause="undetermined edge direction")
-    # Return the updated network data with added edge directions
-    return rec1_network_data
-
-
-def remove_unconnected_edges_from_network(
-        engine: Engine,
-        rec1_network_id: int,
-        rec1_network: nx.Graph,
-        rec1_network_data: gpd.GeoDataFrame) -> gpd.GeoDataFrame:
-    """
-    Remove REC1 river network edges that are not connected to their respective sea-draining catchment's end nodes.
-
-    Parameters
-    ----------
-    engine : Engine
-        The engine used to connect to the database.
-    rec1_network_id : int
-        An identifier for the river network associated with the current run.
-    rec1_network : nx.Graph
-        The REC1 river network, a directed graph, used to identify edges that are connected to the end nodes of their
-        respective sea-draining catchments.
-    rec1_network_data : gpd.GeoDataFrame
-<<<<<<< HEAD
-        A GeoDataFrame containing the REC1 network data.
-    rec1_network : nx.Graph
-        The REC1 river network, a directed graph.
-=======
-        A GeoDataFrame containing the REC1 river network data with added edge directions.
->>>>>>> 03866004
-
-    Returns
-    -------
-    gpd.GeoDataFrame
-<<<<<<< HEAD
-        A GeoDataFrame containing the REC1 network data that intersects with the catchment area boundary,
-        along with the corresponding points of intersection on the boundary.
-    """
-    # Get the line segments representing the catchment area boundary
-    catchment_boundary_lines = main_river.get_catchment_boundary_lines(catchment_area)
-    # Get the boundary points where the REC1 rivers intersect with the catchment area boundary
-    rec1_bound_points = get_rec1_boundary_points_on_bbox(catchment_area, rec1_network_data, rec1_network)
-    # Perform a spatial join between the REC1 boundary points and catchment boundary lines
-    rec1_network_data_on_bbox = gpd.sjoin(
-        rec1_bound_points, catchment_boundary_lines, how='left', predicate='intersects')
-    # Remove unnecessary column
-    rec1_network_data_on_bbox.drop(columns=['index_right'], inplace=True)
-    # Merge the catchment boundary lines with the REC1 network data based on boundary line number
-    rec1_network_data_on_bbox = rec1_network_data_on_bbox.merge(
-        catchment_boundary_lines, on='boundary_line_no', how='left').sort_index()
-    # Rename the geometry column to 'boundary_line' for better clarity
-    rec1_network_data_on_bbox.rename(columns={'geometry': 'boundary_line'}, inplace=True)
-    return rec1_network_data_on_bbox
-=======
-        A GeoDataFrame containing the modified river network data with REC1 geometries removed if they are not
-        connected to their end nodes within their respective sea-draining catchments.
-    """
-    # Group the data by sea-draining catchment ID
-    grouped_data = rec1_network_data.groupby("catch_id")
-    # Initialize an empty list to keep track of REC1 geometries that need to be removed
-    rec1_edges_to_remove = []
-    # Iterate through each sea-draining catchment's network data
-    for _, data in grouped_data:
-        # Find the edge with the largest area within the current catchment
-        largest_edge = data[data["is_largest_area"]].squeeze()
-        # Determine the end node of the current catchment based on its direction
-        catch_end_node = (
-            largest_edge["last_node"] if largest_edge["node_direction"] == "to" else largest_edge["first_node"]
-        )
-        # Iterate through the edges within the current catchment
-        for _, edge in data.iterrows():
-            # Determine the starting node of the current edge based on its direction
-            edge_start_node = edge["first_node"] if edge["node_direction"] == "to" else edge["last_node"]
-            # Check if there is a path from the edge's start node to the catchment's end node
-            if not nx.has_path(rec1_network, edge_start_node, catch_end_node):
-                # If there isn't a path, remove the edge from the REC1 network
-                rec1_network.remove_edge(edge["first_node"], edge["last_node"])
-                # Add the edge's object ID to the list of edges to be removed
-                rec1_edges_to_remove.append(edge["objectid"])
-    # Filter to remove REC1 geometries that were excluded
-    rec1_network_data_update = (
-        rec1_network_data[~rec1_network_data["objectid"].isin(rec1_edges_to_remove)].reset_index(drop=True)
-    )
-    # Create a GeoDataFrame containing the edges that were removed from the REC1 network
-    rec1_network_exclusions = (
-        rec1_network_data[rec1_network_data["objectid"].isin(rec1_edges_to_remove)].reset_index(drop=True)
-    )
-    # Add excluded REC1 geometries in the River Network to the relevant database table
-    add_network_exclusions_to_db(engine, rec1_network_id, rec1_network_exclusions,
-                                 exclusion_cause="unconnected to its respective sea-draining catchment end node")
-    return rec1_network_data_update
-
-
-def build_rec1_river_network(
-        engine: Engine,
-        catchment_area: gpd.GeoDataFrame,
-        rec1_network_id: int) -> Tuple[nx.DiGraph, gpd.GeoDataFrame]:
-    """
-    Builds a river network for the catchment area using the REC1 data.
-
-    Parameters
-    ----------
-    engine : Engine
-        The engine used to connect to the database.
-    catchment_area : gpd.GeoDataFrame
-        A GeoDataFrame representing the catchment area.
-    rec1_network_id : int
-        An identifier for the river network associated with the current run.
-
-    Returns
-    -------
-    Tuple[nx.DiGraph, gpd.GeoDataFrame]
-        A tuple containing the constructed REC1 river network, represented as a directed graph (DiGraph),
-        along with its associated data in the form of a GeoDataFrame.
-    """
-    # Get REC1 data from the database for the catchment area
-    rec1_data_with_sdc = river_data_to_from_db.get_rec1_data_with_sdc_from_db(engine, catchment_area, rec1_network_id)
-    # Prepare network data for construction
-    prepared_network_data = prepare_network_data_for_construction(catchment_area, rec1_data_with_sdc)
-    # Initialize an empty directed graph to represent the REC1 river network
-    rec1_network = nx.DiGraph()
-    # Add nodes to the REC1 river network
-    add_nodes_to_network(rec1_network, prepared_network_data)
-    # Connect nodes in the REC1 river network with initial edges
-    add_initial_edges_to_network(rec1_network, prepared_network_data)
-    # Complete the network by adding necessary remaining edges
-    add_absent_edges_to_network(engine, catchment_area, rec1_network, prepared_network_data)
-    # Integrate edge directions into the network data based on the REC1 river network structure
-    network_data = add_edge_directions_to_network_data(engine, rec1_network_id, rec1_network, prepared_network_data)
-    # Identify and remove unconnected edges from the network
-    rec1_network_data = remove_unconnected_edges_from_network(engine, rec1_network_id, rec1_network, network_data)
-    # Identify nodes with neither incoming nor outgoing edges and remove them from the network
-    isolated_nodes = [node for node in rec1_network.nodes() if not rec1_network.degree(node)]
-    rec1_network.remove_nodes_from(isolated_nodes)
-    # Return the constructed REC1 river network and its associated data
-    return rec1_network, rec1_network_data
-
-
-def get_rec1_river_network(engine: Engine, catchment_area: gpd.GeoDataFrame) -> Tuple[nx.Graph, gpd.GeoDataFrame]:
-    """
-    Retrieve or create REC1 river network for the specified catchment area.
-
-    Parameters
-    ----------
-    engine : Engine
-        The engine used to connect to the database.
-    catchment_area : gpd.GeoDataFrame
-        A GeoDataFrame representing the catchment area.
-
-    Returns
-    -------
-    Tuple[nx.Graph, gpd.GeoDataFrame]
-        A tuple containing the REC1 river network as a directed graph (DiGraph) and its associated data
-        as a GeoDataFrame.
-    """
-    # Obtain the identifier for the REC1 river network associated with each run
-    rec1_network_id = get_next_network_id(engine)
-    # Retrieve existing REC1 river network metadata for the specified catchment area from the database
-    existing_network_meta = get_existing_network_metadata_from_db(engine, catchment_area)
-
-    if existing_network_meta.empty:
-        # If no existing REC1 river network metadata is found, build the REC1 river network
-        rec1_network, rec1_network_data = build_rec1_river_network(engine, catchment_area, rec1_network_id)
-        # Store the newly created REC1 river network in the database
-        store_rec1_network_to_db(engine, catchment_area, rec1_network_id, rec1_network, rec1_network_data)
-    else:
-        # If existing REC1 river network metadata is found, retrieve the network and its associated data
-        rec1_network, rec1_network_data = get_existing_network(engine, existing_network_meta)
-    return rec1_network, rec1_network_data
->>>>>>> 03866004
+    return rec1_network, rec1_network_data