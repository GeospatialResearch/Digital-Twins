--- conflicted
+++ resolved
@@ -8,21 +8,16 @@
 from typing import Union, Optional, Tuple
 
 import geopandas as gpd
-<<<<<<< HEAD
-from shapely.geometry import LineString
-from sqlalchemy.engine import Engine
-=======
 import pyproj
 import xarray as xr
-from shapely.geometry import LineString, box
+from newzealidar.utils import get_dem_band_and_resolution_by_geometry
+from shapely.geometry import LineString
+from shapely.geometry import box
 from sqlalchemy.engine import Engine
-from newzealidar.utils import get_dem_band_and_resolution_by_geometry
->>>>>>> 03866004
 
 from src import config
 from src.digitaltwin import setup_environment
 from src.digitaltwin.utils import LogLevel, setup_logging, get_catchment_area
-from src.dynamic_boundary_conditions.river.river_enum import BoundType
 from src.dynamic_boundary_conditions.river import (
     river_data_to_from_db,
     river_network_for_aoi,
@@ -30,7 +25,7 @@
     hydrograph,
     river_model_input
 )
-from newzealidar.utils import get_dem_by_geometry
+from src.dynamic_boundary_conditions.river.river_enum import BoundType
 
 
 def retrieve_hydro_dem_info(
@@ -98,33 +93,6 @@
     # Rename the geometry column to 'dem_boundary_line'
     dem_boundary_lines = dem_boundary_lines.rename_geometry('dem_boundary_line')
     return dem_boundary_lines
-
-
-def get_extent_of_hydro_dem(engine: Engine, catchment_area: gpd.GeoDataFrame) -> LineString:
-    """
-    Get the extent of the Hydrologically Conditioned DEM.
-
-    Parameters
-    ----------
-    engine : Engine
-        The engine used to connect to the database.
-    catchment_area : gpd.GeoDataFrame
-        A GeoDataFrame representing the catchment area.
-
-    Returns
-    -------
-    LineString
-        A LineString representing the extent of the Hydrologically Conditioned DEM.
-    """
-    # Retrieve DEM information by geometry
-    _, _, raw_extent_path, _ = get_dem_by_geometry(engine, catchment_area)
-    # Read the raw extent from the file
-    raw_extent = gpd.read_file(raw_extent_path)
-    # Create a GeoDataFrame containing the envelope of the raw extent
-    hydro_dem_area = gpd.GeoDataFrame(geometry=[raw_extent.unary_union.envelope], crs=raw_extent.crs)
-    # Get the exterior LineString from the GeoDataFrame
-    hydro_dem_extent = hydro_dem_area.exterior.iloc[0]
-    return hydro_dem_extent
 
 
 def remove_existing_river_inputs(bg_flood_dir: pathlib.Path) -> None:
@@ -204,15 +172,7 @@
     # Store REC1 data to the database
     river_data_to_from_db.store_rec1_data_to_db(engine)
     # Get the REC1 river network for the catchment area
-<<<<<<< HEAD
-    rec1_network, rec1_network_data = river_network_for_aoi.get_rec1_river_network(engine, catchment_area)
-
-    # Obtain the REC1 network data that corresponds to the points of intersection on the catchment area boundary
-    rec1_network_data_on_bbox = river_network_for_aoi.get_rec1_network_data_on_bbox(
-        catchment_area, rec1_network_data, rec1_network)
-=======
     _, rec1_network_data = river_network_for_aoi.get_rec1_river_network(engine, catchment_area)
->>>>>>> 03866004
 
     # Obtain REC1 river inflow data along with the corresponding river input points used in the BG-Flood model
     rec1_inflows_data = river_inflows.get_rec1_inflows_with_input_points(
