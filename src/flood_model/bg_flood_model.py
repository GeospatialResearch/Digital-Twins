--- conflicted
+++ resolved
@@ -88,20 +88,12 @@
     elev_var = list(keys)[1]
     rainfall = "rain_forcing.txt" if rain_input_type == RainInputType.UNIFORM else "rain_forcing.nc?rain_intensity_mmhr"
     # BG Flood is not capable of creating output directories, so we must ensure this is done before running the model.
-<<<<<<< HEAD
     if not os.path.isdir(model_output_dir):
         os.makedirs(model_output_dir)
-    outfile = rf"{model_output_dir}/output_{dt_string}.nc"
+    outfile = (model_output_dir / f"output_{dt_string}.nc").as_posix()
     valid_bg_flood_dir = valid_bg_flood_model(bg_flood_dir)
-    with open(rf"{valid_bg_flood_dir}/BG_param.txt", "w+") as param_file:
-=======
-    if not os.path.isdir(output_dir):
-        os.makedirs(output_dir)
-    outfile = (output_dir / f"output_{dt_string}.nc").as_posix()
-    valid_bg_path = bg_model_path(bg_path)
-    param_file_path = valid_bg_path / "BG_param.txt"
+    param_file_path = valid_bg_flood_dir / "BG_param.txt"
     with open(param_file_path, "w+") as param_file:
->>>>>>> f51850b9
         param_file.write(f"topo = {dem_path}?{elev_var};\n"
                          f"gpudevice = {gpu_device};\n"
                          f"mask = {mask};\n"
@@ -226,13 +218,7 @@
     # BG-Flood Model directory
     bg_flood_dir = config.get_env_variable("FLOOD_MODEL_DIR", cast_to=pathlib.Path)
     # BG-Flood Model output directory
-<<<<<<< HEAD
     model_output_dir = config.get_env_variable("DATA_DIR_MODEL_OUTPUT", cast_to=pathlib.Path)
-=======
-    data_dir = config.get_env_variable("DATA_DIR", cast_to=pathlib.Path)
-    output_dir = data_dir / "model_output"
-
->>>>>>> f51850b9
     instructions = read_and_fill_instructions()
     catchment_boundary = dem_metadata_in_db.get_catchment_boundary()
     resolution = instructions["instructions"]["output"]["grid_params"]["resolution"]
