# -*- coding: utf-8 -*-
"""
This script handles the processing of input files for the BG-Flood Model, executes the flood model, stores the
resulting model output metadata in the database, and incorporates the model output into GeoServer for visualization.
"""

import logging
import os
import pathlib
import subprocess
from datetime import datetime
from typing import Tuple, Union, Optional, TextIO

import geopandas as gpd
import xarray as xr
from newzealidar.utils import get_dem_by_geometry
from sqlalchemy import insert
from sqlalchemy.engine import Engine
from sqlalchemy.ext.declarative import declarative_base
<<<<<<< HEAD
from sqlalchemy.sql import text
=======
from newzealidar.utils import get_dem_by_geometry
>>>>>>> 03866004

from src import config
from src.digitaltwin import setup_environment
from src.digitaltwin.tables import BGFloodModelOutput, create_table
from src.digitaltwin.utils import LogLevel, setup_logging, get_catchment_area
from src.flood_model.flooded_buildings import find_flooded_buildings
from src.flood_model.flooded_buildings import store_flooded_buildings_in_database
from src.flood_model.serve_model import add_model_output_to_geoserver

log = logging.getLogger(__name__)

Base = declarative_base()


def get_valid_bg_flood_dir() -> pathlib.Path:
    """
    Get the valid BG-Flood Model directory.

    Returns
    -------
    pathlib.Path
        The valid BG-Flood Model directory.

    Raises
    ------
    FileNotFoundError
        If the BG-Flood Model directory is not found or is not a valid directory.
    """
    # Get the BG-Flood Model directory from the environment variable
    bg_flood_dir = config.get_env_variable("FLOOD_MODEL_DIR", cast_to=pathlib.Path)
    # Check if the directory exists and is a valid directory
    if bg_flood_dir.exists() and bg_flood_dir.is_dir():
        return bg_flood_dir
    # If the directory doesn't exist or is not a valid directory, raise a FileNotFoundError
    raise FileNotFoundError(f"BG-Flood Model not found at: '{bg_flood_dir}'")


def get_new_model_output_path() -> pathlib.Path:
    """
    Get a new file path for saving the BG Flood model output with the current timestamp included in the filename.

    Returns
    -------
    pathlib.Path
        The path to the BG Flood model output file.
    """
    # Get the BG Flood model output directory from the environment variable
    model_output_dir = config.get_env_variable("DATA_DIR_MODEL_OUTPUT", cast_to=pathlib.Path)
    # Create the BG Flood model output directory if it does not already exist
    model_output_dir.mkdir(parents=True, exist_ok=True)
    # Get the current timestamp in "YYYY_MM_DD_HH_MM_SS" format
    dt_string = datetime.now().strftime("%Y_%m_%d_%H_%M_%S")
    # Create the BG Flood model output path with the current timestamp
    model_output_path = (model_output_dir / f"output_{dt_string}.nc")
    return model_output_path


def get_model_output_metadata(
        model_output_path: pathlib.Path,
        catchment_area: gpd.GeoDataFrame) -> Tuple[str, str, str]:
    """
    Get metadata related to the BG Flood model output.

    Parameters
    ----------
    model_output_path : pathlib.Path
        The path to the BG Flood model output file.
    catchment_area : gpd.GeoDataFrame
        A GeoDataFrame representing the catchment area.

    Returns
    -------
    Tuple[str, str, str]
        A tuple containing three elements: the name of the BG Flood model output file, its absolute path as a string,
        and the Well-Known Text (WKT) representation of the catchment area's geometry.
    """
    # Get the name of the BG Flood model output file
    output_name = model_output_path.name
    # Get the absolute path of the BG Flood model output file as a string
    output_path = model_output_path.as_posix()
    # Get the WKT representation of the catchment area's geometry
    catchment_geom = catchment_area["geometry"].to_wkt().iloc[0]
    # Return the metadata as a tuple
    return output_name, output_path, catchment_geom


def store_model_output_metadata_to_db(
        engine: Engine,
        model_output_path: pathlib.Path,
        catchment_area: gpd.GeoDataFrame) -> int:
    """
    Store metadata related to the BG Flood model output in the database.

    Parameters
    ----------
    engine : Engine
        The engine used to connect to the database.
    model_output_path : pathlib.Path
        The path to the BG Flood model output file.
    catchment_area : gpd.GeoDataFrame
        A GeoDataFrame representing the catchment area.

    Returns
    -------
    int
        Returns the model id of the new flood_model produced
    """
    # Create the 'bg_flood_model_output' table in the database if it doesn't exist
    create_table(engine, BGFloodModelOutput)
    # Get the metadata related to the BG Flood model output
    output_name, output_path, geometry = get_model_output_metadata(model_output_path, catchment_area)
    # Create a new query object representing the BG-Flood model output metadata
    query = insert(BGFloodModelOutput).values(file_name=output_name, file_path=output_path, geometry=geometry)
    # Execute the query to store the BG Flood model output metadata in the database while retrieving id
    with engine.begin() as conn:
        result = conn.execute(query)
    model_id = result.inserted_primary_key[0]
    # Log a message indicating the successful storage of BG-Flood model output metadata in the database
    log.info("BG-Flood model output metadata successfully stored in the database.")
    return model_id


def model_output_from_db_by_id(model_id: int) -> pathlib.Path:
    # Get the database engine for establishing a connection
    engine = setup_environment.get_database()
    # Execute a query to get the model output record based on the 'flood_model_id' column
    query = text("SELECT * FROM bg_flood_model_output WHERE unique_id=:flood_model_id").bindparams(
        flood_model_id=model_id)
    row = engine.execute(query).fetchone()
    # Extract the file path from the retrieved record
    latest_output_path = pathlib.Path(row["file_path"])
    # Extract the file path from the retrieved record
    return latest_output_path


def add_crs_to_latest_model_output(flood_model_output_id: int) -> None:
    """
    Add Coordinate Reference System (CRS) to the latest BG-Flood model output.

    Returns
    -------
    None
        This function does not return any value.
    """
    # Get the path to the latest BG-Flood model output file from the database
    model_output_file = model_output_from_db_by_id(flood_model_output_id)
    # Create a temporary file path for saving modifications before replacing the current latest model output file
    temp_file = model_output_file.with_name(f"{model_output_file.stem}_temp{model_output_file.suffix}")

    # Open the latest model output file as a xarray dataset
    with xr.open_dataset(model_output_file, decode_coords="all") as latest_output:
        # Check if the dataset lacks a Coordinate Reference System (CRS)
        if latest_output.rio.crs is None:
            # Add the Coordinate Reference System (CRS) information to the dataset
            latest_output.rio.write_crs("epsg:2193", inplace=True)
            # Set the spatial dimensions explicitly for proper interpretation
            latest_output.rio.set_spatial_dims(x_dim="xx_P0", y_dim="yy_P0", inplace=True)
            # Reproject the dataset to the specified CRS
            latest_output = latest_output.rio.reproject("epsg:2193")
            # Save the modified dataset to the temporary file
            latest_output.to_netcdf(temp_file)

    # Check if both the original and temporary files exist
    if model_output_file.exists() and temp_file.exists():
        # Replace the original file with the modified temporary file
        temp_file.replace(model_output_file)
    log.debug(f"Added CRS info to {model_output_file}")


def process_rain_input_files(bg_flood_dir: pathlib.Path, param_file: TextIO) -> None:
    """
    Process rain input files and write their parameter values to the BG-Flood parameter file.

    Parameters
    ----------
    bg_flood_dir : pathlib.Path
        The BG-Flood model directory containing the rain input files.
    param_file : TextIO
        The file object representing the parameter file where the parameter values will be written.

    Returns
    -------
    None
        This function does not return any value.
    """
    # Loop through the rain input files in the BG-Flood directory
    for rain_input_file_path in bg_flood_dir.glob('rain_forcing.*'):
        # Extract the file extension from the rain input file
        file_extension = rain_input_file_path.suffix[1:]
        # Get the name of the rain input file
        rain_file = rain_input_file_path.name
        # Check if the file extension is 'txt'
        if file_extension == "txt":
            # Write the plain text rain parameter line to the BG-Flood parameter file
            param_file.write(f"rain = {rain_file};\n")
        else:
            # If the input file is in netCDF format, read it using xarray and get the name of the rain variable
            with xr.open_dataset(rain_input_file_path) as input_file:
                rain_var_name = list(input_file.data_vars)[0]
            # Write the netCDF rain parameter line to the BG-Flood parameter file
            param_file.write(f"rain = {rain_file}?{rain_var_name};\n")


def process_boundary_input_files(bg_flood_dir: pathlib.Path, param_file: TextIO) -> None:
    """
    Process uniform boundary input files and write their parameter values to the BG-Flood parameter file.

    Parameters
    ----------
    bg_flood_dir : pathlib.Path
        The BG-Flood model directory containing the uniform boundary input files.
    param_file : TextIO
        The file object representing the parameter file where the parameter values will be written.

    Returns
    -------
    None
        This function does not return any value.
    """
    # Loop through the boundary input files in the BG-Flood directory
    for boundary_input_file_path in bg_flood_dir.glob('*_bnd.txt'):
        # Extract the boundary position from the file name
        boundary_position = boundary_input_file_path.stem.split('_')[0]
        # Get the name of the boundary input file
        boundary_file = boundary_input_file_path.name
        # Write the boundary parameter line to the BG-Flood parameter file
        param_file.write(f"{boundary_position} = {boundary_file},2;\n")


def process_river_input_files(bg_flood_dir: pathlib.Path, param_file: TextIO) -> None:
    """
    Process river input files, rename them, and write their parameter values to the BG-Flood parameter file.

    Parameters
    ----------
    bg_flood_dir : pathlib.Path
        The BG-Flood model directory containing the river input files.
    param_file : TextIO
        The file object representing the parameter file where the parameter values will be written.

    Returns
    -------
    None
        This function does not return any value.
    """
    # Loop through the river input files in the BG-Flood directory
    for river_input_file_path in bg_flood_dir.glob('river[0-9]*_*.txt'):
        # Split the file name into parts based on underscores
        file_name_parts = river_input_file_path.stem.split('_')
        # Create the new file name by combining the first part and the file extension
        new_river_file = file_name_parts[0] + river_input_file_path.suffix
        # Create the new file path with the new name
        new_file_path = river_input_file_path.with_name(new_river_file)
        # Rename the input file with the new name
        river_input_file_path.rename(new_file_path)
        # Join the remaining parts of the file name with commas to form the extents parameter value
        extents = ','.join(file_name_parts[1:])
        # Write the river parameter line to the BG-Flood parameter file
        param_file.write(f"river = {new_river_file},{extents};\n")


def prepare_bg_flood_model_inputs(
        bg_flood_dir: pathlib.Path,
        model_output_path: pathlib.Path,
        hydro_dem_path: pathlib.Path,
        resolution: Union[int, float],
        output_timestep: Union[int, float] = 0,
        end_time: Union[int, float] = 0,
        mask: Union[int, float] = 9999,
        gpu_device: int = 0,
        small_nc: int = 0) -> None:
    """
    Prepare inputs for the BG-Flood Model.

    Parameters
    ----------
    bg_flood_dir : pathlib.Path
        The BG-Flood Model directory.
    model_output_path : pathlib.Path
        The new file path for saving the BG Flood model output with the current timestamp included in the filename.
    hydro_dem_path : pathlib.Path,
        The file path of the Hydrologically conditioned DEM (Hydro DEM) for the specified catchment area.
    resolution : Union[int, float]
        The grid resolution in meters for metric grids, representing the size of each grid cell.
    output_timestep : Union[int, float] = 0
        Time step between model outputs in seconds. Default value is 0.0 (no output generated).
    end_time : Union[int, float] = 0
        Time in seconds when the model stops. Default value is 0.0 (model initializes but does not run).
    mask : Union[int, float] = 9999
        The mask value is used to remove blocks from computation where the topography elevation (zb) is greater than
        the specified value. Default value is 9999.0 (no areas are masked).
    gpu_device : int = 0
        Specify the GPU device to be used. Default value is 0 (the first available GPU).
        Set the value to -1 to use the CPU. For other GPUs, use values 2 and above.
    small_nc : int = 0
        Specify whether the output should be saved as short integers to reduce the size of the output file.
        Set the value to 1 to enable short integer conversion, or set it to 0 to save all variables as floats.
        Default value is 0.

    Returns
    -------
    None
        This function does not return any value.
    """
    # Read the Hydro DEM file using xarray and get the name of the elevation variable
    with xr.open_dataset(hydro_dem_path) as dem_file:
        elev_var_name = list(dem_file.data_vars)[1]

    # Construct the file path for the BG-Flood Model parameter file
    bg_param_file_path = bg_flood_dir / "BG_param.txt"

    # Open the BG-Flood Model parameter file for writing
    with open(bg_param_file_path, "w+") as param_file:
        # Write general parameter values to the parameter file
        param_file.write(f"topo = {hydro_dem_path.as_posix()}?{elev_var_name};\n"
                         f"dx = {resolution};\n"
                         f"outputtimestep = {output_timestep};\n"
                         f"endtime = {end_time};\n"
                         f"mask = {mask};\n"
                         f"gpudevice = {gpu_device};\n"
                         f"smallnc = {small_nc};\n"
                         f"outfile = {model_output_path.as_posix()};\n"
                         f"outvars = h, hmax, zb, zs, u, v;\n")

        # Process rain input files and write their parameter values to the parameter file
        process_rain_input_files(bg_flood_dir, param_file)
        # Process uniform boundary input files and write their parameter values to the parameter file
        process_boundary_input_files(bg_flood_dir, param_file)
        # Process river input files, rename them, and write their parameter values to the parameter file
        process_river_input_files(bg_flood_dir, param_file)


def run_bg_flood_model(
        engine: Engine,
        catchment_area: gpd.GeoDataFrame,
        model_output_path: pathlib.Path,
        output_timestep: Union[int, float] = 0,
        end_time: Union[int, float] = 0,
        resolution: Optional[Union[int, float]] = None,
        mask: Union[int, float] = 9999,
        gpu_device: int = 0,
        small_nc: int = 0) -> None:
    """
    Run the BG-Flood Model for the specified catchment area.

    Parameters
    ----------
    engine : Engine
        The engine used to connect to the database.
    catchment_area : gpd.GeoDataFrame
        A GeoDataFrame representing the catchment area.
    model_output_path : pathlib.Path
        The new file path for saving the BG Flood model output with the current timestamp included in the filename.
    output_timestep : Union[int, float] = 0
        Time step between model outputs in seconds. Default value is 0.0 (no output generated).
    end_time : Union[int, float] = 0
        Time in seconds when the model stops. Default value is 0.0 (model initializes but does not run).
    resolution : Optional[Union[int, float]] = None
        The grid resolution in meters for metric grids, representing the size of each grid cell.
        If not provided (default is None), the resolution of the Hydrologically conditioned DEM will be used as
        the grid resolution.
    mask : Union[int, float] = 9999
        The mask value is used to remove blocks from computation where the topography elevation (zb) is greater than
        the specified value. Default value is 9999.0 (no areas are masked).
    gpu_device : int = 0
        Specify the GPU device to be used. Default value is 0 (the first available GPU).
        Set the value to -1 to use the CPU. For other GPUs, use values 2 and above.
    small_nc : int = 0
        Specify whether the output should be saved as short integers to reduce the size of the output file.
        Set the value to 1 to enable short integer conversion, or set it to 0 to save all variables as floats.
        Default value is 0.

    Returns
    -------
    None
        This function does not return any value.
    """
    # Get the valid BG-Flood Model directory
    bg_flood_dir = get_valid_bg_flood_dir()
    # Get the file path of the Hydro DEM for the catchment area
    hydro_dem_path_str, _, _, dem_resolution = get_dem_by_geometry(engine, catchment_area)
    hydro_dem_path = pathlib.Path(hydro_dem_path_str)
    # Use dem_resolution if input resolution is not provided
    resolution = dem_resolution if resolution is None else resolution

    # Prepare inputs for the BG-Flood Model
    prepare_bg_flood_model_inputs(
        bg_flood_dir=bg_flood_dir,
        model_output_path=model_output_path,
        hydro_dem_path=hydro_dem_path,
        resolution=resolution,
        output_timestep=output_timestep,
        end_time=end_time,
        mask=mask,
        gpu_device=gpu_device,
        small_nc=small_nc)

    # Get the current working directory (cwd)
    cwd = pathlib.Path.cwd()
    # Change the current working directory to the BG-Flood Model directory
    os.chdir(bg_flood_dir)
    # Run the BG-Flood Model executable
    subprocess.run([bg_flood_dir / "BG_flood.exe"], check=True)
    # Change the current working directory back to the original directory (cwd)
    os.chdir(cwd)
    log.info(f"Saved new flood model to {model_output_path}")


<<<<<<< HEAD
def main(selected_polygon_gdf: gpd.GeoDataFrame, log_level: LogLevel = LogLevel.DEBUG) -> int:
=======
def main(
        selected_polygon_gdf: gpd.GeoDataFrame,
        output_timestep: Union[int, float] = 0,
        end_time: Union[int, float] = 0,
        resolution: Optional[Union[int, float]] = None,
        mask: Union[int, float] = 9999,
        gpu_device: int = 0,
        small_nc: int = 0,
        log_level: LogLevel = LogLevel.DEBUG) -> None:
    """
    Generate BG-Flood model output for the requested catchment area, and incorporate the model output to GeoServer
    for visualization.

    Parameters
    ----------
    selected_polygon_gdf : gpd.GeoDataFrame
        A GeoDataFrame representing the selected polygon, i.e., the catchment area.
    output_timestep : Union[int, float] = 0
        Time step between model outputs in seconds. Default value is 0.0 (no output generated).
    end_time : Union[int, float] = 0
        Time in seconds when the model stops. Default value is 0.0 (model initializes but does not run).
    resolution : Optional[Union[int, float]] = None
        The grid resolution in meters for metric grids, representing the size of each grid cell.
        If not provided (default is None), the resolution of the Hydrologically conditioned DEM will be used as
        the grid resolution.
    mask : Union[int, float] = 9999
        The mask value is used to remove blocks from computation where the topography elevation (zb) is greater than
        the specified value. Default value is 9999.0 (no areas are masked).
    gpu_device : int = 0
        Specify the GPU device to be used. Default value is 0 (the first available GPU).
        Set the value to -1 to use the CPU. For other GPUs, use values 2 and above.
    small_nc : int = 0
        Specify whether the output should be saved as short integers to reduce the size of the output file.
        Set the value to 1 to enable short integer conversion, or set it to 0 to save all variables as floats.
        Default value is 0.
    log_level : LogLevel = LogLevel.DEBUG
        The log level to set for the root logger. Defaults to LogLevel.DEBUG.
        The available logging levels and their corresponding numeric values are:
        - LogLevel.CRITICAL (50)
        - LogLevel.ERROR (40)
        - LogLevel.WARNING (30)
        - LogLevel.INFO (20)
        - LogLevel.DEBUG (10)
        - LogLevel.NOTSET (0)

    Returns
    -------
    None
        This function does not return any value.
    """
>>>>>>> 03866004
    # Set up logging with the specified log level
    setup_logging(log_level)
    # Connect to the database
    engine = setup_environment.get_database()
    # Get catchment area
    catchment_area = get_catchment_area(selected_polygon_gdf, to_crs=2193)
    # Get a new file path for saving the BG Flood model output with the current timestamp included in the filename
    model_output_path = get_new_model_output_path()

    # Run the BG-Flood Model for the specified catchment area
    run_bg_flood_model(
        engine=engine,
        catchment_area=catchment_area,
        model_output_path=model_output_path,
        output_timestep=output_timestep,  # Saving the outputs after each `outputtimestep` seconds
        end_time=end_time,  # Saving the outputs till `endtime` number of seconds
        resolution=resolution,
        mask=mask,
        gpu_device=gpu_device,
        small_nc=small_nc
    )

    # Store metadata related to the BG Flood model output in the database
    model_id = store_model_output_metadata_to_db(engine, model_output_path, catchment_area)
    # Add CRS to the latest BG-Flood model output
    add_crs_to_latest_model_output(model_id)
    # Find buildings that are flooded to a depth greater than or equal to 0.1m
    flooded_buildings = find_flooded_buildings(catchment_area, model_output_path, flood_depth_threshold=0.1)
    store_flooded_buildings_in_database(engine, flooded_buildings, model_id)
    # Add the model output to GeoServer for visualization
    add_model_output_to_geoserver(model_output_path, model_id)

    return model_id


if __name__ == "__main__":
    sample_polygon = gpd.GeoDataFrame.from_file("selected_polygon.geojson")
    main(
        selected_polygon_gdf=sample_polygon,
        output_timestep=100,
        end_time=900,
        resolution=None,
        mask=9999,
        gpu_device=0,
        small_nc=0,
        log_level=LogLevel.DEBUG
    )<|MERGE_RESOLUTION|>--- conflicted
+++ resolved
@@ -17,11 +17,7 @@
 from sqlalchemy import insert
 from sqlalchemy.engine import Engine
 from sqlalchemy.ext.declarative import declarative_base
-<<<<<<< HEAD
 from sqlalchemy.sql import text
-=======
-from newzealidar.utils import get_dem_by_geometry
->>>>>>> 03866004
 
 from src import config
 from src.digitaltwin import setup_environment
@@ -430,9 +426,6 @@
     log.info(f"Saved new flood model to {model_output_path}")
 
 
-<<<<<<< HEAD
-def main(selected_polygon_gdf: gpd.GeoDataFrame, log_level: LogLevel = LogLevel.DEBUG) -> int:
-=======
 def main(
         selected_polygon_gdf: gpd.GeoDataFrame,
         output_timestep: Union[int, float] = 0,
@@ -441,7 +434,7 @@
         mask: Union[int, float] = 9999,
         gpu_device: int = 0,
         small_nc: int = 0,
-        log_level: LogLevel = LogLevel.DEBUG) -> None:
+        log_level: LogLevel = LogLevel.DEBUG) -> int:
     """
     Generate BG-Flood model output for the requested catchment area, and incorporate the model output to GeoServer
     for visualization.
@@ -480,10 +473,9 @@
 
     Returns
     -------
-    None
-        This function does not return any value.
-    """
->>>>>>> 03866004
+    int
+       Returns the model id of the new flood_model produced
+    """
     # Set up logging with the specified log level
     setup_logging(log_level)
     # Connect to the database
