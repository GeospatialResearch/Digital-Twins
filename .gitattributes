--- conflicted
+++ resolved
@@ -1,12 +1,8 @@
-<<<<<<< HEAD
-=======
 *.sh text eol=lf
-*Dockerfile text eol=lf
->>>>>>> a894e559
 *.dbf filter=lfs diff=lfs merge=lfs -text
 *.shp filter=lfs diff=lfs merge=lfs -text
 *.shx filter=lfs diff=lfs merge=lfs -text
 
 # Prevent line-ending changes for files which require Unix-style line endings
 *.sh text eol=lf
-*Dockerfile* text eol=lf
+*Dockerfile* text eol=lf